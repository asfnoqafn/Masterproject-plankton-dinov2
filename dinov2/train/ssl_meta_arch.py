--- conflicted
+++ resolved
@@ -155,13 +155,6 @@
         if not images["collated_global_crops"].is_cuda:
             global_crops = images["collated_global_crops"].cuda(non_blocking=True)
             local_crops = images["collated_local_crops"].cuda(non_blocking=True)
-<<<<<<< HEAD
-            # global_crops_teacher = images["collated_global_crops_teacher"].cuda(
-            #    non_blocking=True
-            # )
-
-=======
->>>>>>> 4a0b9e44
             masks = images["collated_masks"].cuda(non_blocking=True)
             mask_indices_list = images["mask_indices_list"].cuda(non_blocking=True)
             n_masked_patches_tensor = images["n_masked_patches"].cuda(non_blocking=True)
@@ -183,11 +176,6 @@
         else:
             global_crops = images["collated_global_crops"]
             local_crops = images["collated_local_crops"]
-<<<<<<< HEAD
-            # global_crops_teacher = images["collated_global_crops_teacher"]
-
-=======
->>>>>>> 4a0b9e44
             masks = images["collated_masks"]
             mask_indices_list = images["mask_indices_list"]
             n_masked_patches_tensor = images["n_masked_patches"]
@@ -217,14 +205,10 @@
         @torch.no_grad()
         def get_teacher_output():
             teacher_backbone_output_dict = self.teacher.backbone(
-<<<<<<< HEAD
-                global_crops, is_training=True
-=======
                 global_crops,
                 is_training=True,
                 attn_masks=attn_mask_gc,
                 num_ch_list=num_ch_list,
->>>>>>> 4a0b9e44
             )
             teacher_cls_tokens = teacher_backbone_output_dict["x_norm_clstoken"]
             teacher_cls_tokens = teacher_cls_tokens.chunk(n_global_crops)
@@ -270,16 +254,6 @@
                 masked_teacher_ibot_softmaxed_centered = None
 
             if self.cfg.train.centering == "centering":
-<<<<<<< HEAD
-                teacher_dino_softmaxed_centered_list = (
-                    self.dino_loss.softmax_center_teacher(
-                        teacher_cls_tokens_after_head, teacher_temp=teacher_temp
-                    ).view(
-                        n_global_crops,
-                        -1,
-                        *teacher_cls_tokens_after_head.shape[1:],
-                    )
-=======
                 teacher_dino_softmaxed_centered_list = self.dino_loss.softmax_center_teacher(
                     teacher_cls_tokens_after_head,
                     teacher_temp=teacher_temp,
@@ -287,7 +261,6 @@
                     n_global_crops,
                     -1,
                     *teacher_cls_tokens_after_head.shape[1:],
->>>>>>> 4a0b9e44
                 )
                 self.dino_loss.update_center(teacher_cls_tokens_after_head)
                 if do_ibot:
@@ -300,16 +273,6 @@
                     self.ibot_patch_loss.update_center(masked_teacher_patch_tokens_after_head[:n_masked_patches])
 
             elif self.cfg.train.centering == "sinkhorn_knopp":
-<<<<<<< HEAD
-                teacher_dino_softmaxed_centered_list = (
-                    self.dino_loss.sinkhorn_knopp_teacher(
-                        teacher_cls_tokens_after_head, teacher_temp=teacher_temp
-                    ).view(
-                        n_global_crops,
-                        -1,
-                        *teacher_cls_tokens_after_head.shape[1:],
-                    )
-=======
                 teacher_dino_softmaxed_centered_list = self.dino_loss.sinkhorn_knopp_teacher(
                     teacher_cls_tokens_after_head,
                     teacher_temp=teacher_temp,
@@ -317,7 +280,6 @@
                     n_global_crops,
                     -1,
                     *teacher_cls_tokens_after_head.shape[1:],
->>>>>>> 4a0b9e44
                 )
 
                 if do_ibot:
