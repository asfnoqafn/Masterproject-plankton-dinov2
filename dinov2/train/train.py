--- conflicted
+++ resolved
@@ -619,10 +619,7 @@
                     "mom": mom,
                     "ll_lr": last_layer_lr,
                     "total_loss": losses_reduced,
-<<<<<<< HEAD
-=======
                     "iter_time": iter_time,
->>>>>>> bd225b3d
                     **loss_dict_reduced,
                 },step=iteration
             )
