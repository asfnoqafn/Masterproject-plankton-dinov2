import glob
import os
import pickle
import time
from typing import Optional

import lmdb
import numpy as np
from itertools import zip_longest

from dinov2.data.datasets import ImageNet

_TargetLMDBDataset = int

# TODO: Fix inheritance logic
class LMDBDataset(ImageNet):
    Target = _TargetLMDBDataset
    lmdb_handles = {}

    def get_image_data(self, index: int) -> bytes:
        entry = self._entries[index]
        lmdb_txn = self._lmdb_txns[entry["lmdb_imgs_file"]]
        image_data = lmdb_txn.get(entry["index"]) # we dont need to encode since new script already saves encoded img
        return image_data

    def get_target(self, index: int) -> Optional[Target]:
        if not self.with_targets:
            return None
        entries = self._get_entries()
        class_index = entries[index].get("class_id")
        return int(class_index) if class_index is not None else None
    
    def get_metadata(self, index: int) -> dict:
        if not self.with_metadata:
            return None
        entry = self._entries[index]
        lmdb_txn = self._lmdb_txns[entry["lmdb_meta_file"]]
        metadata = lmdb_txn.get(entry["index"]).decode("utf-8")
        return metadata

    @property
    def _entries_path(self) -> str:
        if self.root.endswith("TRAIN") or self.root.endswith("VAL"):  # if we have a single file
            return self.root + "_*"
        elif self._split.value.upper() == "ALL":
            return os.path.join(self.root, "**")
        else:
            return os.path.join(
                self.root,
                f"*-{self._split.value.upper()}_*",
            )

    def _get_extra_full_path(self, extra_path: str) -> str:
        if not os.path.isdir(extra_path):
            return os.path.join(self.root, extra_path)
        else:
            return os.path.join(self.root, "*")

    def _get_entries(self) -> list:
        if self._entries is None:
            self._load_extra(self._entries_path)
        assert self._entries is not None
        return self._entries
    
    def get_class_ids(self) -> np.ndarray:
        self._get_entries()
        return self._class_ids

    def _load_extra(self, extra_path: str):
        total_time = time.time()
        extra_full_path = self._get_extra_full_path(extra_path)
        print("extra_full_path", extra_full_path)
        file_list = glob.glob(extra_full_path, recursive=True)

        file_list_labels = sorted([el for el in file_list if el.endswith("labels")])
        print("Datasets labels file list: ", file_list_labels)

        file_list_imgs = sorted([el for el in file_list if el.endswith("imgs") or el.endswith("images")])
        print("Datasets imgs file list: ", file_list_imgs)

        file_list_meta = sorted([el for el in file_list if el.endswith("meta") or el.endswith("metadata")])
        print("Datasets metadata file list: ", file_list_meta)

        accumulated = []
        self._lmdb_txns = dict()
        global_idx = 0

        if self.do_short_run:
            file_list_labels = file_list_labels[:1]
            file_list_imgs = file_list_imgs[:1]

        for iter_obj in zip_longest(file_list_imgs, file_list_labels, file_list_meta):
            entries = []
            start = time.time()
<<<<<<< HEAD
            if use_labels:
                lmdb_path_labels, lmdb_path_imgs = iter_obj
=======

            lmdb_path_imgs, lmdb_path_labels, lmdb_path_meta = iter_obj
            use_labels = self.with_targets and lmdb_path_labels is not None
            use_metadata = self.with_metadata and lmdb_path_meta is not None
            cache_path = f"{lmdb_path_imgs}.cache"
            
            lmdb_env_imgs = lmdb.open(
                lmdb_path_imgs,
                readonly=True,
                lock=False,
                readahead=False,
                meminit=False,
            )

            if use_labels:
>>>>>>> bd225b3d
                lmdb_env_labels = lmdb.open(
                    lmdb_path_labels,
                    readonly=True,
                    lock=False,
                    readahead=False,
                    meminit=False,
                )
                lmdb_txn_labels = lmdb_env_labels.begin()

            if use_metadata:
                lmdb_env_meta = lmdb.open(
                    lmdb_path_meta,
                    readonly=True,
                    lock=False,
                    readahead=False,
                    meminit=False,
                )
                lmdb_txn_meta = lmdb_env_meta.begin()

            end = time.time() - start
            print("lmdb open time", end)

            # ex: "/home/jluesch/Documents/data/plankton/lmdb/2007-TRAIN")
            print(
                lmdb_path_imgs,
                "lmdb_env_imgs.stat()",
                lmdb_env_imgs.stat(),
            )
            start = time.time()
            lmdb_txn_imgs = lmdb_env_imgs.begin()
            # save img tcxn from which to get labels later
            self._lmdb_txns[lmdb_path_imgs] = lmdb_txn_imgs

            if self.is_cached and os.path.exists(cache_path):
                print(f"Loading cache from {cache_path}")
                start = time.time()
                with open(cache_path, "rb") as f:
                    keys: list[bytes] = pickle.load(f)
                entries = [{"index": key, "lmdb_imgs_file": lmdb_path_imgs} for key in keys]
                accumulated.extend(entries)
                print("time to load cache", time.time() - start)
                if use_metadata or use_labels:
                    raise NotImplementedError("ERROR: Caching not implemented for metadata or labels")
            else:
<<<<<<< HEAD
                lmdb_cursor: lmdb.Cursor = lmdb_txn_imgs.cursor()

            if use_labels: # ugly fix to make sure we can still eval on "small" datasets 
                for key, value in lmdb_cursor:
                    entry = dict()
                    if use_labels:
                        entry["class_id"] = int.from_bytes(value, byteorder="little")
                    entry["index"] = key
                    entry["lmdb_imgs_file"] = lmdb_path_imgs

                    accumulated.append(entry)
                    global_idx += 1
                lmdb_cursor.close()
            else:        
                for key in lmdb_cursor.iternext(keys=True, values=False):
                    entry = dict()
                    entry["index"] = key
                    entry["lmdb_imgs_file"] = lmdb_path_imgs

                    accumulated.append(entry)
                    global_idx += 1
                lmdb_cursor.close()
=======
                if use_metadata:
                    self._lmdb_txns[lmdb_path_meta] = lmdb_txn_meta
>>>>>>> bd225b3d

                if use_labels:
                    lmdb_cursor: lmdb.Cursor = lmdb_txn_labels.cursor()
                else:
                    lmdb_cursor: lmdb.Cursor = lmdb_txn_imgs.cursor()
                    
                for key, value in lmdb_cursor:
                    entry = dict()
                    if use_labels:
                        entry["class_id"] = int.from_bytes(value, byteorder="little")
                
                    entry["index"] = key
                    entry["lmdb_imgs_file"] = lmdb_path_imgs

                    if use_metadata:
                        entry["lmdb_meta_file"] = lmdb_path_meta

                    entries.append(entry)
                    global_idx += 1
                lmdb_cursor.close()

                accumulated.extend(entries)
                end = time.time() - start
                print("looped over lmdb", end)

                if self.is_cached: # save cache
                    start = time.time()
                    print("Saving cache to", cache_path)
                    keys = [entry["index"] for entry in entries]
                    with open(cache_path, "wb") as f:
                        pickle.dump(keys, f)
                    print("time to save cache", time.time() - start)

        self._entries = accumulated
        print("Total time to load all entries", time.time() - total_time)

    def __len__(self) -> int:
        entries = self._get_entries()
        return len(entries)

    def close(self):
        for handle in self.lmdb_handles.values():
            handle.close()<|MERGE_RESOLUTION|>--- conflicted
+++ resolved
@@ -92,26 +92,6 @@
         for iter_obj in zip_longest(file_list_imgs, file_list_labels, file_list_meta):
             entries = []
             start = time.time()
-<<<<<<< HEAD
-            if use_labels:
-                lmdb_path_labels, lmdb_path_imgs = iter_obj
-=======
-
-            lmdb_path_imgs, lmdb_path_labels, lmdb_path_meta = iter_obj
-            use_labels = self.with_targets and lmdb_path_labels is not None
-            use_metadata = self.with_metadata and lmdb_path_meta is not None
-            cache_path = f"{lmdb_path_imgs}.cache"
-            
-            lmdb_env_imgs = lmdb.open(
-                lmdb_path_imgs,
-                readonly=True,
-                lock=False,
-                readahead=False,
-                meminit=False,
-            )
-
-            if use_labels:
->>>>>>> bd225b3d
                 lmdb_env_labels = lmdb.open(
                     lmdb_path_labels,
                     readonly=True,
@@ -156,33 +136,6 @@
                 if use_metadata or use_labels:
                     raise NotImplementedError("ERROR: Caching not implemented for metadata or labels")
             else:
-<<<<<<< HEAD
-                lmdb_cursor: lmdb.Cursor = lmdb_txn_imgs.cursor()
-
-            if use_labels: # ugly fix to make sure we can still eval on "small" datasets 
-                for key, value in lmdb_cursor:
-                    entry = dict()
-                    if use_labels:
-                        entry["class_id"] = int.from_bytes(value, byteorder="little")
-                    entry["index"] = key
-                    entry["lmdb_imgs_file"] = lmdb_path_imgs
-
-                    accumulated.append(entry)
-                    global_idx += 1
-                lmdb_cursor.close()
-            else:        
-                for key in lmdb_cursor.iternext(keys=True, values=False):
-                    entry = dict()
-                    entry["index"] = key
-                    entry["lmdb_imgs_file"] = lmdb_path_imgs
-
-                    accumulated.append(entry)
-                    global_idx += 1
-                lmdb_cursor.close()
-=======
-                if use_metadata:
-                    self._lmdb_txns[lmdb_path_meta] = lmdb_txn_meta
->>>>>>> bd225b3d
 
                 if use_labels:
                     lmdb_cursor: lmdb.Cursor = lmdb_txn_labels.cursor()
