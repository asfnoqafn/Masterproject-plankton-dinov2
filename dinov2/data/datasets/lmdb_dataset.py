import glob
import os
from typing import Optional

import lmdb
import numpy as np

from dinov2.data.datasets import ImageNet

_TargetLMDBDataset = int

# TODO: Fix inheritance logic
class LMDBDataset(ImageNet):
    Target = _TargetLMDBDataset
    lmdb_handles = {}

    def get_image_data(self, index: int) -> bytes:
        entry = self._entries[index]
        lmdb_txn = self._lmdb_txns[entry["lmdb_imgs_file"]]
<<<<<<< HEAD
        #print(entry["index"])
        image_data = lmdb_txn.get(entry["index"]) # we dont need to encode since new script already saves encoded img
        #print("image_data", image_data.dtype)
        return image_data

    def get_target(self, index: int) -> Optional[Target]:
        if self.split in [
            _SplitLMDBDataset.TEST,
            _SplitLMDBDataset.ALL,
        ]:
            print("I shouldnt be here")
            return None
        else:
            entries = self._get_entries()
            if True:
                class_index = entries[index]["class_id"]
                #print(class_index)
                return int(class_index)
            else:
                return None

    def get_class_ids(self) -> np.ndarray:
        self._get_entries()
        return self._class_ids
=======
        image_data = lmdb_txn.get(entry["index"]) # we dont need to encode since new script already saves encoded img
        return image_data

    def get_target(self, index: int) -> Optional[Target]:
        if not self.with_targets:
            return None
        entries = self._get_entries()
        class_index = entries[index].get("class_id")
        return int(class_index) if class_index is not None else None
>>>>>>> 5da6093f

    @property
    def _entries_path(self) -> str:
        if self.root.endswith("TRAIN") or self.root.endswith("VAL"):  # if we have a single file
            return self.root + "_*"
        elif self._split.value.upper() == "ALL":
<<<<<<< HEAD
            return self.root
=======
            return os.path.join(self.root, "**")
>>>>>>> 5da6093f
        else:
            return os.path.join(
                self.root,
                f"*-{self._split.value.upper()}_*",
            )

    def _get_extra_full_path(self, extra_path: str) -> str:
        if not os.path.isdir(extra_path):
            return os.path.join(self.root, extra_path)
        else:
            return self.root

    def _get_entries(self) -> list:
        if self._entries is None:
            self._load_extra(self._entries_path)
        assert self._entries is not None
        return self._entries
    
    def get_class_ids(self) -> np.ndarray:
        self._get_entries()
        return self._class_ids

    def _load_extra(self, extra_path: str):
        extra_full_path = self._get_extra_full_path(extra_path)
        print("extra_full_path", extra_full_path)
<<<<<<< HEAD
        file_list = glob.glob(extra_full_path)
=======
        file_list = glob.glob(extra_full_path, recursive=True)
>>>>>>> 5da6093f

        file_list_labels = sorted([el for el in file_list if el.endswith("labels")])
        print("Datasets labels file list: ", file_list_labels)

        file_list_imgs = sorted([el for el in file_list if el.endswith("imgs") or el.endswith("images")])
        print("Datasets imgs file list: ", file_list_imgs)

        accumulated = []
        self._lmdb_txns = dict()
        global_idx = 0

        if self.do_short_run:
            file_list_labels = file_list_labels[:1]
            file_list_imgs = file_list_imgs[:1]

        use_labels = len(file_list_labels) > 0 and self.with_targets
        lists_to_iterate = zip(file_list_labels, file_list_imgs) if use_labels else file_list_imgs
        for iter_obj in lists_to_iterate:
            if use_labels:
                lmdb_path_labels, lmdb_path_imgs = iter_obj
                lmdb_env_labels = lmdb.open(
                    lmdb_path_labels,
                    readonly=True,
                    lock=False,
                    readahead=False,
                    meminit=False,
                )
                lmdb_txn_labels = lmdb_env_labels.begin()

            else:
                lmdb_path_imgs = iter_obj

            lmdb_env_imgs = lmdb.open(
                lmdb_path_imgs,
                readonly=True,
                lock=False,
                readahead=False,
                meminit=False,
            )
            # ex: "/home/jluesch/Documents/data/plankton/lmdb/2007-TRAIN")
            print(
                lmdb_path_imgs,
                "lmdb_env_imgs.stat()",
                lmdb_env_imgs.stat(),
            )

            lmdb_txn_imgs = lmdb_env_imgs.begin()
            # save img tcxn from which to get labels later
            self._lmdb_txns[lmdb_path_imgs] = lmdb_txn_imgs

            if use_labels:
                lmdb_cursor = lmdb_txn_labels.cursor()
            else:
                lmdb_cursor = lmdb_txn_imgs.cursor()
            for key, value in lmdb_cursor:
                entry = dict()
<<<<<<< HEAD
                if len(file_list_labels) > 0:
                    #print("value", value)
                    #print("value decode", int.from_bytes(value, byteorder="little"))
                    entry["class_id"] = int.from_bytes(value, byteorder="little")
                    #print("class_id", entry["class_id"])
                    entry["index"] = key
                else:
                    print("i shouldnt be here")
=======
                if use_labels:
                    entry["class_id"] = int.from_bytes(value, byteorder="little")
                entry["index"] = key
>>>>>>> 5da6093f
                entry["lmdb_imgs_file"] = lmdb_path_imgs

                accumulated.append(entry)
                global_idx += 1
<<<<<<< HEAD

            #if self.do_short_run:
            #    accumulated = [el for el in accumulated if el["class_id"] < 5]
            # free up resources
=======
>>>>>>> 5da6093f
            lmdb_cursor.close()

        self._entries = accumulated

    def __len__(self) -> int:
        entries = self._get_entries()
        return len(entries)

    def close(self):
        for handle in self.lmdb_handles.values():
            handle.close()<|MERGE_RESOLUTION|>--- conflicted
+++ resolved
@@ -17,32 +17,6 @@
     def get_image_data(self, index: int) -> bytes:
         entry = self._entries[index]
         lmdb_txn = self._lmdb_txns[entry["lmdb_imgs_file"]]
-<<<<<<< HEAD
-        #print(entry["index"])
-        image_data = lmdb_txn.get(entry["index"]) # we dont need to encode since new script already saves encoded img
-        #print("image_data", image_data.dtype)
-        return image_data
-
-    def get_target(self, index: int) -> Optional[Target]:
-        if self.split in [
-            _SplitLMDBDataset.TEST,
-            _SplitLMDBDataset.ALL,
-        ]:
-            print("I shouldnt be here")
-            return None
-        else:
-            entries = self._get_entries()
-            if True:
-                class_index = entries[index]["class_id"]
-                #print(class_index)
-                return int(class_index)
-            else:
-                return None
-
-    def get_class_ids(self) -> np.ndarray:
-        self._get_entries()
-        return self._class_ids
-=======
         image_data = lmdb_txn.get(entry["index"]) # we dont need to encode since new script already saves encoded img
         return image_data
 
@@ -52,18 +26,13 @@
         entries = self._get_entries()
         class_index = entries[index].get("class_id")
         return int(class_index) if class_index is not None else None
->>>>>>> 5da6093f
 
     @property
     def _entries_path(self) -> str:
         if self.root.endswith("TRAIN") or self.root.endswith("VAL"):  # if we have a single file
             return self.root + "_*"
         elif self._split.value.upper() == "ALL":
-<<<<<<< HEAD
-            return self.root
-=======
             return os.path.join(self.root, "**")
->>>>>>> 5da6093f
         else:
             return os.path.join(
                 self.root,
@@ -89,11 +58,7 @@
     def _load_extra(self, extra_path: str):
         extra_full_path = self._get_extra_full_path(extra_path)
         print("extra_full_path", extra_full_path)
-<<<<<<< HEAD
-        file_list = glob.glob(extra_full_path)
-=======
         file_list = glob.glob(extra_full_path, recursive=True)
->>>>>>> 5da6093f
 
         file_list_labels = sorted([el for el in file_list if el.endswith("labels")])
         print("Datasets labels file list: ", file_list_labels)
@@ -150,31 +115,13 @@
                 lmdb_cursor = lmdb_txn_imgs.cursor()
             for key, value in lmdb_cursor:
                 entry = dict()
-<<<<<<< HEAD
-                if len(file_list_labels) > 0:
-                    #print("value", value)
-                    #print("value decode", int.from_bytes(value, byteorder="little"))
-                    entry["class_id"] = int.from_bytes(value, byteorder="little")
-                    #print("class_id", entry["class_id"])
-                    entry["index"] = key
-                else:
-                    print("i shouldnt be here")
-=======
                 if use_labels:
                     entry["class_id"] = int.from_bytes(value, byteorder="little")
                 entry["index"] = key
->>>>>>> 5da6093f
                 entry["lmdb_imgs_file"] = lmdb_path_imgs
 
                 accumulated.append(entry)
                 global_idx += 1
-<<<<<<< HEAD
-
-            #if self.do_short_run:
-            #    accumulated = [el for el in accumulated if el["class_id"] < 5]
-            # free up resources
-=======
->>>>>>> 5da6093f
             lmdb_cursor.close()
 
         self._entries = accumulated
