import glob
import os
from typing import Optional

import lmdb
import numpy as np

from dinov2.data.datasets import ImageNet

_TargetLMDBDataset = int

# TODO: Fix inheritance logic
class LMDBDataset(ImageNet):

    Target = _TargetLMDBDataset
    lmdb_handles = {}

    def get_image_data(self, index: int) -> bytes:
        entry = self._entries[index]
        lmdb_txn = self._lmdb_txns[entry["lmdb_imgs_file"]]
        image_data = lmdb_txn.get(entry["index"]) # we dont need to encode since new script already saves encoded img
        return image_data

    def get_target(self, index: int) -> Optional[Target]:
        if not self.with_targets:
            return None
        entries = self._get_entries()
        class_index = entries[index].get("class_id")
        return int(class_index) if class_index is not None else None

    @property
    def _entries_path(self) -> str:
        if self.root.endswith("TRAIN") or self.root.endswith("VAL"):  # if we have a single file
            return self.root + "_*"
        elif self._split.value.upper() == "ALL":
            return os.path.join(self.root, "**")
        else:
            return os.path.join(
                self.root,
                f"*-{self._split.value.upper()}_*",
            )

    def _get_extra_full_path(self, extra_path: str) -> str:
        if not os.path.isdir(extra_path):
            return os.path.join(self.root, extra_path)
        else:
            return os.path.join(self.root, "*")

    def _get_entries(self) -> list:
        if self._entries is None:
            self._load_extra(self._entries_path)
        assert self._entries is not None
        return self._entries
    
    def get_class_ids(self) -> np.ndarray:
        self._get_entries()
        return self._class_ids

    def _load_extra(self, extra_path: str):
        extra_full_path = self._get_extra_full_path(extra_path)
<<<<<<< HEAD
        print("extra_path", extra_path)
        print("extra full path", extra_full_path)
        file_list = glob.glob(extra_path)
=======
        print("extra_full_path", extra_full_path)
        file_list = glob.glob(extra_full_path, recursive=True)
>>>>>>> 8e18d10f

        file_list_labels = sorted([el for el in file_list if el.endswith("labels")])
        print("Datasets labels file list: ", file_list_labels)

        file_list_imgs = sorted([el for el in file_list if el.endswith("imgs") or el.endswith("images")])
        print("Datasets imgs file list: ", file_list_imgs)

        accumulated = []
        self._lmdb_txns = dict()
        global_idx = 0

        if self.do_short_run:
            file_list_labels = file_list_labels[:1]
            file_list_imgs = file_list_imgs[:1]

        use_labels = len(file_list_labels) > 0 and self.with_targets
        lists_to_iterate = zip(file_list_labels, file_list_imgs) if use_labels else file_list_imgs
        for iter_obj in lists_to_iterate:
<<<<<<< HEAD
            if len(file_list_labels) > 0:
                print("")
=======
            if use_labels:
>>>>>>> 8e18d10f
                lmdb_path_labels, lmdb_path_imgs = iter_obj
                lmdb_env_labels = lmdb.open(
                    lmdb_path_labels,
                    readonly=True,
                    lock=False,
                    readahead=False,
                    meminit=False,
                )
                lmdb_txn_labels = lmdb_env_labels.begin()

            else:
                lmdb_path_imgs = iter_obj

            lmdb_env_imgs = lmdb.open(
                lmdb_path_imgs,
                readonly=True,
                lock=False,
                readahead=False,
                meminit=False,
            )
            # ex: "/home/jluesch/Documents/data/plankton/lmdb/2007-TRAIN")
            print(
                lmdb_path_imgs,
                "lmdb_env_imgs.stat()",
                lmdb_env_imgs.stat(),
            )

            lmdb_txn_imgs = lmdb_env_imgs.begin()
            # save img tcxn from which to get labels later
            self._lmdb_txns[lmdb_path_imgs] = lmdb_txn_imgs

            if use_labels:
                lmdb_cursor = lmdb_txn_labels.cursor()
            else:
                lmdb_cursor = lmdb_txn_imgs.cursor()

            for key, value in lmdb_cursor:
                entry = dict()
                if use_labels:
                    entry["class_id"] = int.from_bytes(value, byteorder="little")
                entry["index"] = key
                entry["lmdb_imgs_file"] = lmdb_path_imgs

                accumulated.append(entry)
                global_idx += 1
            lmdb_cursor.close()
<<<<<<< HEAD
            # if lmdb_env_labels is not None:  #breaks if we had no labels to begin with
            if self.with_targets and len(file_list_labels) > 0:
                lmdb_env_labels.close()

        if self.with_targets:
            class_ids = [el["class_id"] for el in accumulated]
            print(f"#unique_class_ids: {self._split}, {len(set(class_ids))}")
            self._class_ids = class_ids
=======
>>>>>>> 8e18d10f

        self._entries = accumulated

    def __len__(self) -> int:
        entries = self._get_entries()
        return len(entries)

    def close(self):
        for handle in self.lmdb_handles.values():
            handle.close()<|MERGE_RESOLUTION|>--- conflicted
+++ resolved
@@ -58,14 +58,8 @@
 
     def _load_extra(self, extra_path: str):
         extra_full_path = self._get_extra_full_path(extra_path)
-<<<<<<< HEAD
-        print("extra_path", extra_path)
-        print("extra full path", extra_full_path)
-        file_list = glob.glob(extra_path)
-=======
         print("extra_full_path", extra_full_path)
         file_list = glob.glob(extra_full_path, recursive=True)
->>>>>>> 8e18d10f
 
         file_list_labels = sorted([el for el in file_list if el.endswith("labels")])
         print("Datasets labels file list: ", file_list_labels)
@@ -84,12 +78,7 @@
         use_labels = len(file_list_labels) > 0 and self.with_targets
         lists_to_iterate = zip(file_list_labels, file_list_imgs) if use_labels else file_list_imgs
         for iter_obj in lists_to_iterate:
-<<<<<<< HEAD
-            if len(file_list_labels) > 0:
-                print("")
-=======
             if use_labels:
->>>>>>> 8e18d10f
                 lmdb_path_labels, lmdb_path_imgs = iter_obj
                 lmdb_env_labels = lmdb.open(
                     lmdb_path_labels,
@@ -136,17 +125,6 @@
                 accumulated.append(entry)
                 global_idx += 1
             lmdb_cursor.close()
-<<<<<<< HEAD
-            # if lmdb_env_labels is not None:  #breaks if we had no labels to begin with
-            if self.with_targets and len(file_list_labels) > 0:
-                lmdb_env_labels.close()
-
-        if self.with_targets:
-            class_ids = [el["class_id"] for el in accumulated]
-            print(f"#unique_class_ids: {self._split}, {len(set(class_ids))}")
-            self._class_ids = class_ids
-=======
->>>>>>> 8e18d10f
 
         self._entries = accumulated
 
