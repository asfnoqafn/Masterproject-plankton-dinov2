--- conflicted
+++ resolved
@@ -20,7 +20,6 @@
 
 # TODO: Fix inheritance logic
 class LMDBDataset(ImageNet):
-
     Target = _TargetLMDBDataset
     Split = _SplitLMDBDataset
     lmdb_handles = {}
@@ -75,14 +74,8 @@
 
     def _load_extra(self, extra_path: str):
         extra_full_path = self._get_extra_full_path(extra_path)
-<<<<<<< HEAD
-        print("extra_path", extra_path)
-        print("extra full path", extra_full_path)
-        file_list = glob.glob(extra_path)
-=======
         print("extra_full_path", extra_full_path)
         file_list = glob.glob(extra_full_path)
->>>>>>> 80e7ad95
 
         file_list_labels = sorted([el for el in file_list if el.endswith("labels")])
         print("Datasets labels file list: ", file_list_labels)
@@ -104,7 +97,6 @@
             lists_to_iterate = file_list_imgs
         for iter_obj in lists_to_iterate:
             if len(file_list_labels) > 0:
-                print("")
                 lmdb_path_labels, lmdb_path_imgs = iter_obj
                 lmdb_env_labels = lmdb.open(
                     lmdb_path_labels,
@@ -140,7 +132,6 @@
                 lmdb_cursor = lmdb_txn_labels.cursor()
             else:
                 lmdb_cursor = lmdb_txn_imgs.cursor()
-
             for key, value in lmdb_cursor:
                 entry = dict()
                 entry["index"] = key.decode()
@@ -156,8 +147,7 @@
                 accumulated = [el for el in accumulated if el["class_id"] < 5]
             # free up resources
             lmdb_cursor.close()
-            # if lmdb_env_labels is not None:  #breaks if we had no labels to begin with
-            if self.with_targets and len(file_list_labels) > 0:
+            if lmdb_env_labels is not None:
                 lmdb_env_labels.close()
 
         if self.with_targets:
