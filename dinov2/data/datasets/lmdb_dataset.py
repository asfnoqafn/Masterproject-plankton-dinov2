--- conflicted
+++ resolved
@@ -89,10 +89,6 @@
 
         for iter_obj in zip_longest(file_list_imgs, file_list_labels, file_list_meta):
             start = time.time()
-<<<<<<< HEAD
-            if use_labels:
-                lmdb_path_labels, lmdb_path_imgs = iter_obj
-=======
 
             lmdb_path_imgs, lmdb_path_labels, lmdb_path_meta = iter_obj
             use_labels = self.with_targets and lmdb_path_labels is not None
@@ -107,7 +103,6 @@
             )
 
             if use_labels:
->>>>>>> 8f1e6511
                 lmdb_env_labels = lmdb.open(
                     lmdb_path_labels,
                     readonly=True,
@@ -148,29 +143,6 @@
                 lmdb_cursor: lmdb.Cursor = lmdb_txn_labels.cursor()
             else:
                 lmdb_cursor: lmdb.Cursor = lmdb_txn_imgs.cursor()
-<<<<<<< HEAD
-
-            if use_labels: # ugly fix to make sure we can still eval on "small" datasets 
-                for key, value in lmdb_cursor:
-                    entry = dict()
-                    if use_labels:
-                        entry["class_id"] = int.from_bytes(value, byteorder="little")
-                    entry["index"] = key
-                    entry["lmdb_imgs_file"] = lmdb_path_imgs
-
-                    accumulated.append(entry)
-                    global_idx += 1
-                lmdb_cursor.close()
-            else:        
-                for key in lmdb_cursor.iternext(keys=True, values=False):
-                    entry = dict()
-                    entry["index"] = key
-                    entry["lmdb_imgs_file"] = lmdb_path_imgs
-
-                    accumulated.append(entry)
-                    global_idx += 1
-                lmdb_cursor.close()
-=======
                 
             for key, value in lmdb_cursor:
                 entry = dict()
@@ -186,7 +158,6 @@
                 accumulated.append(entry)
                 global_idx += 1
             lmdb_cursor.close()
->>>>>>> 8f1e6511
 
             end = time.time() - start
             print("looped over lmdb", end)
