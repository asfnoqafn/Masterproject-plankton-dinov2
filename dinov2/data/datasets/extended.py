# Copyright (c) Meta Platforms, Inc. and affiliates.
#
# This source code is licensed under the Apache License, Version 2.0
# found in the LICENSE file in the root directory of this source tree.

import sys
from typing import Any, Tuple, Union

import imageio.v3 as iio
import numpy as np
import torch
from PIL import Image
from torchvision.datasets import VisionDataset
from torchvision.io import ImageReadMode, decode_image

from .decoders import ImageDataDecoder, TargetDecoder


class ExtendedVisionDataset(VisionDataset):
    def __init__(self, *args, **kwargs) -> None:
        super().__init__(*args, **kwargs)  # type: ignore

    def get_image_data(self, index: int) -> bytes:
        raise NotImplementedError

    def get_target(self, index: int) -> Any:
        raise NotImplementedError

    def __getitem__(self, index: int) -> Union[Tuple[Any, Any], torch.Tensor, Image.Image]:
        img_bytes = self.get_image_data(index)
        if isinstance(img_bytes, list):  # image
            image = []
            print("bb", len(img_bytes))
            for ch_bytes in img_bytes:
                image.append(torch.from_numpy(iio.imread(ch_bytes, index=None)))

            # image = [torch.from_numpy(iio.imread(ch_bytes, index=None)) for ch_bytes in img_bytes]
            image = torch.stack(image, dim=0)
            image = (image / 255.0).to(torch.float32)
        else:
            try:
                # have to copy bc stream not writeable
                image = torch.frombuffer(np.copy(img_bytes), dtype=torch.uint8)
<<<<<<< HEAD

                if "plankton" in str(self.root):
                    image = decode_image(image, ImageReadMode.RGB)
                    #print("i am in plankton")
                else:
                    image_size = int(np.sqrt(image.shape[0] / num_channels))
                    image = image.reshape(num_channels, image_size, image_size)
=======
                image = decode_image(image, ImageReadMode.RGB)
>>>>>>> 5da6093f
                image = (image / 255.0).to(torch.float32)
            except Exception as e:
                print(e)
                print(
                    "Error: torch.frombuffer failed, trying PIL...",
                    file=sys.stderr,
                )
                try:
                    image = ImageDataDecoder(img_bytes).decode()
                except Exception as e:
                    raise RuntimeError(f"can not read image for sample {index}") from e

        target = self.get_target(index)
        target = TargetDecoder(target).decode()
        #print("target", target)

        if self.transforms is not None:
            image, target = self.transforms(image, target)

        return image, target

    def __len__(self) -> int:
        raise NotImplementedError<|MERGE_RESOLUTION|>--- conflicted
+++ resolved
@@ -41,17 +41,7 @@
             try:
                 # have to copy bc stream not writeable
                 image = torch.frombuffer(np.copy(img_bytes), dtype=torch.uint8)
-<<<<<<< HEAD
-
-                if "plankton" in str(self.root):
-                    image = decode_image(image, ImageReadMode.RGB)
-                    #print("i am in plankton")
-                else:
-                    image_size = int(np.sqrt(image.shape[0] / num_channels))
-                    image = image.reshape(num_channels, image_size, image_size)
-=======
                 image = decode_image(image, ImageReadMode.RGB)
->>>>>>> 5da6093f
                 image = (image / 255.0).to(torch.float32)
             except Exception as e:
                 print(e)
