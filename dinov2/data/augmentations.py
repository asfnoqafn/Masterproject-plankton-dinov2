--- conflicted
+++ resolved
@@ -251,6 +251,7 @@
             global_transfo1_extra = GaussianBlur(p=1.0)
 
             solarize_threshold = 0.5
+            solarize_threshold = 0.5
             global_transfo2_extra = v2.Compose(
                 [
                     GaussianBlur(p=0.1),
@@ -623,26 +624,10 @@
         im2_base = self.geometric_augmentation_global(image_global)
         global_crop_2 = self.global_transfo2(im2_base)
 
-<<<<<<< HEAD
         output["global_crops"] = [global_crop_1, global_crop_2]
 
         # global crops for teacher:
-        # output["global_crops_teacher"] = [global_crop_1, global_crop_2]
-=======
-        output["global_crops_vis"] = [
-            global_crop_1,
-            global_crop_2,
-        ]
-        global_crops = torch.cat(
-            [
-                self.crop_to_patches(global_crop_1),
-                self.crop_to_patches(global_crop_2),
-            ],
-            dim=0,
-        )  # (2 b) c (n p) p
-        nb_gc_patches = (global_crops.shape[2] / self.patch_size) * 2
-        output["global_crops"] = global_crops
->>>>>>> 4a0b9e44
+        output["global_crops_teacher"] = [global_crop_1, global_crop_2]
 
         # local crops:
         if self.do_seg_crops:
