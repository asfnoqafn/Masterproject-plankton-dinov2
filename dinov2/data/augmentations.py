--- conflicted
+++ resolved
@@ -655,12 +655,6 @@
         im2_base = self.geometric_augmentation_global(image_global)
         global_crop_2 = self.global_transfo2(im2_base)
 
-<<<<<<< HEAD
-        output["global_crops"] = [global_crop_1, global_crop_2]
-
-        # global crops for teacher:
-        output["global_crops_teacher"] = [global_crop_1, global_crop_2]
-=======
         output["global_crops_vis"] = [
             global_crop_1,
             global_crop_2,
@@ -680,7 +674,6 @@
             )  # (2 b) c h w
         nb_gc_patches = (global_crops.shape[2] / self.patch_size) * 2
         output["global_crops"] = global_crops
->>>>>>> 80e7ad95
 
         # local crops:
         if self.do_seg_crops:
