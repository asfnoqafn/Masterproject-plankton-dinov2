# Copyright (c) Meta Platforms, Inc. and affiliates.
#
# This source code is licensed under the Apache License, Version 2.0
# found in the LICENSE file in the root directory of this source tree.

import logging
from enum import Enum

import numpy as np
import torch
from einops import rearrange
from kornia import augmentation
from kornia.augmentation.container import (
    AugmentationSequential,
)
from kornia.constants import Resample
from skimage.segmentation import (
    felzenszwalb,
    slic,
)
from torchvision.ops import masks_to_boxes
from torchvision.transforms import v2

from .transforms import (
    GaussianBlur,
    KorniaGaussianBlur,
    MaybeToTensor,
    make_normalize_transform,
)

logger = logging.getLogger("dinov2")
MAX_PATCHES = 1000
MIN_NB_PATCHES_IN_CROP = 10
BASE_LC_NB = 8
PATCH_THRESHOLD = 1e-5
STD_CROP_SIZE = 98


class SegmentationAlgo(Enum):
    FELZENSWALB = "felzenswalb"
    SLIC = "slic"


class DataAugmentationDINO(object):
    def __init__(
        self,
        global_crops_scale,
        local_crops_scale,
        local_crops_number,
        global_crops_size=224,
        local_crops_size=96,
        use_kornia=False,
        use_native_res=False,
        patch_size=14,
        do_seg_crops=None,
        do_multi_channel=False,
    ):
        self.global_crops_scale = global_crops_scale
        self.local_crops_scale = local_crops_scale
        self.local_crops_number = local_crops_number
        self.global_crops_size = global_crops_size
        self.local_crops_size = local_crops_size
        self.use_kornia = use_kornia
        self.use_native_res = use_native_res
        if self.use_native_res:
            self.global_crops_area = self.global_crops_size * self.global_crops_size
        self.patch_size = patch_size
        self.do_seg_crops = do_seg_crops
        self.do_multi_channel = do_multi_channel

        self.patch_maxpool_op = torch.nn.MaxPool2d(
            kernel_size=self.patch_size,
            stride=self.patch_size,
            padding=0,
            dilation=1,
            return_indices=False,
        )

        logger.info("###################################")
        logger.info("Using data augmentation parameters:")
        logger.info(f"global_crops_scale: {global_crops_scale}")
        logger.info(f"local_crops_scale: {local_crops_scale}")
        logger.info(f"local_crops_number: {local_crops_number}")
        logger.info(f"global_crops_size: {global_crops_size}")
        logger.info(f"local_crops_size: {local_crops_size}")
        logger.info("###################################")

        ######## Kornia
        if self.use_kornia:
            global_crops_size = (
                global_crops_size,
                global_crops_size,
            )
            local_crops_size = (
                local_crops_size,
                local_crops_size,
            )

            if self.use_native_res:
                self.random_crop = augmentation.RandomCrop(
                    global_crops_size,
                    resample=Resample.BILINEAR.name,
                    same_on_batch=False,
                    p=1.0,
                    keepdim=False,
                )
<<<<<<< HEAD
                self.geometric_augmentation_global = augmentation.RandomHorizontalFlip(
                    p=0.5, p_batch=1.0
                )
                self.geometric_augmentation_local = AugmentationSequential(
                    augmentation.RandomHorizontalFlip(p=0.5, p_batch=1.0),
                    data_keys=["input", "input"],
                )
=======
                self.geometric_augmentation_global = augmentation.RandomHorizontalFlip(p=0.5, p_batch=1.0)

                if self.do_seg_crops is not None:
                    # Needs 2 data_keys to apply same transfo on img and mask
                    self.geometric_augmentation_local = AugmentationSequential(
                        augmentation.RandomHorizontalFlip(p=0.5, p_batch=1.0),
                        data_keys=["input", "input"],
                    )
                else:
                    self.geometric_augmentation_local = AugmentationSequential(
                        augmentation.RandomResizedCrop(
                            local_crops_size,
                            scale=local_crops_scale,
                            resample=Resample.BICUBIC.name,
                            same_on_batch=False,
                        ),
                        augmentation.RandomHorizontalFlip(p=0.5, p_batch=1.0),
                    )
>>>>>>> 5da6093f

                self.std_augmentation_local = AugmentationSequential(
                    augmentation.RandomResizedCrop(
                        local_crops_size,
                        scale=local_crops_scale,
                        resample=Resample.BICUBIC.name,
                        same_on_batch=False,
                    ),
                    augmentation.RandomHorizontalFlip(p=0.5, p_batch=1.0),
                )
            else:
                self.geometric_augmentation_global = AugmentationSequential(
                    augmentation.RandomResizedCrop(
                        global_crops_size,
                        scale=global_crops_scale,
                        resample=Resample.BICUBIC.name,
                        same_on_batch=False,
                    ),
                    augmentation.RandomHorizontalFlip(p=0.5, p_batch=1.0),
                )
                self.geometric_augmentation_local = AugmentationSequential(
                    augmentation.RandomResizedCrop(
                        local_crops_size,
                        scale=local_crops_scale,
                        resample=Resample.BICUBIC.name,
                        same_on_batch=False,
                    ),
                    augmentation.RandomHorizontalFlip(p=0.5, p_batch=1.0),
                )

            # color distorsions / blurring
            color_jittering = AugmentationSequential(
                augmentation.ColorJiggle(
                    brightness=0.4,
                    contrast=0.4,
                    saturation=0.2,
                    hue=0.1,
                    same_on_batch=False,
                    p=0.8,
                ),
                augmentation.RandomGrayscale(p=0.2),
            )

            global_transfo1_extra = KorniaGaussianBlur(p=1.0)

            global_transfo2_extra = AugmentationSequential(
                KorniaGaussianBlur(p=0.1),
                augmentation.RandomSolarize(
                    thresholds=0.5,
                    additions=0.1,
                    same_on_batch=False,
                    p=0.2,
                ),
            )

            local_transfo_extra = KorniaGaussianBlur(p=1.0)

            # normalization
            self.normalize = make_normalize_transform(use_kornia=True)

            if not self.do_multi_channel:
                self.global_transfo1 = AugmentationSequential(
                    color_jittering,
                    global_transfo1_extra,
                    self.normalize,
                )
                self.global_transfo2 = AugmentationSequential(
                    color_jittering,
                    global_transfo2_extra,
                    self.normalize,
                )
                self.local_transfo = AugmentationSequential(
                    color_jittering,
                    local_transfo_extra,
                    self.normalize,
                )
            else:
                self.global_transfo1 = AugmentationSequential(
                    global_transfo1_extra,
                    self.normalize,
                )
                self.global_transfo2 = AugmentationSequential(
                    global_transfo2_extra,
                    self.normalize,
                )
                self.local_transfo = AugmentationSequential(
                    local_transfo_extra, self.normalize
                )

        ######## TORCHVISION
        else:
            # random resized crop and flip
            self.geometric_augmentation_global = v2.Compose(
                [
                    v2.RandomResizedCrop(
                        global_crops_size,
                        scale=global_crops_scale,
                        interpolation=v2.InterpolationMode.BICUBIC,
                        antialias=True,
                    ),
                    v2.RandomHorizontalFlip(p=0.5),
                ]
            )

            self.geometric_augmentation_local = v2.Compose(
                [
                    v2.RandomResizedCrop(
                        local_crops_size,
                        scale=local_crops_scale,
                        interpolation=v2.InterpolationMode.BICUBIC,
                        antialias=True,
                    ),
                    v2.RandomHorizontalFlip(p=0.5),
                ]
            )

            # color distorsions / blurring
            color_jittering = v2.Compose(
                [
                    v2.RandomApply(
                        [
                            v2.ColorJitter(
                                brightness=0.4,
                                contrast=0.4,
                                saturation=0.2,
                                hue=0.1,
                            )
                        ],
                        p=0.8,
                    ),
                    v2.RandomGrayscale(p=0.2),
                ]
            )

            global_transfo1_extra = GaussianBlur(p=1.0)

            solarize_threshold = 0.5
            solarize_threshold = 0.5
            global_transfo2_extra = v2.Compose(
                [
                    GaussianBlur(p=0.1),
                    v2.RandomSolarize(threshold=solarize_threshold, p=0.2),
                ]
            )

            local_transfo_extra = GaussianBlur(p=0.5)

            # normalization
            self.normalize = v2.Compose(
                [
                    MaybeToTensor(),
                    make_normalize_transform(),
                ]
            )

            self.global_transfo1 = v2.Compose(
                [
                    color_jittering,
                    global_transfo1_extra,
                    self.normalize,
                ]
            )
            self.global_transfo2 = v2.Compose(
                [
                    color_jittering,
                    global_transfo2_extra,
                    self.normalize,
                ]
            )
            self.local_transfo = v2.Compose(
                [
                    color_jittering,
                    local_transfo_extra,
                    self.normalize,
                ]
            )

    def round_up_patch_size(self, crop_len: int):
        if crop_len % self.patch_size == 0:
            return crop_len
        return crop_len + (self.patch_size - crop_len % self.patch_size)

    def round_down_patch_size(self, crop_len: int):
        if crop_len % self.patch_size == 0:
            return crop_len
        return crop_len - crop_len % self.patch_size

    def make_rectangle_crop(self, image):
        """
        Without resizing
        """
        img_global_list = []
        for single_image in image:
            if (
                single_image.size(-1) > self.global_crops_size
                and single_image.size(-2) > self.global_crops_size
            ):
                single_image = self.random_crop(single_image).squeeze()
            else:
                H, W = single_image.size(-2), single_image.size(-1)
                min_dim_idx = np.argmin((H, W))
                crop_0 = (H, W)[min_dim_idx]
                crop_1 = self.global_crops_area // crop_0

                if min_dim_idx == 0:
                    crop_y = crop_0
                    crop_x = crop_1
                else:
                    crop_y = crop_1
                    crop_x = crop_0
                crop_y = self.round_up_patch_size(crop_y)
                crop_x = self.round_up_patch_size(crop_x)

                if single_image.size(-2) - crop_x < 0:
                    crop_x = single_image.size(-2)
                if single_image.size(-1) - crop_y < 0:
                    crop_y = single_image.size(-1)

                offset_x, offset_y = 0, 0
                if single_image.size(-2) - crop_x:
                    offset_x = np.random.randint(single_image.size(-2) - crop_x)

                if single_image.size(-1) - crop_y:
                    offset_y = np.random.randint(single_image.size(-1) - crop_y)

                single_image = single_image[
                    offset_x : offset_x + crop_x,
                    offset_y : offset_y + crop_y,
                ]
            img_global_list.append(single_image)

        return torch.stack(img_global_list)

    def make_seg_crops(self, image, seg_algo):
        # image : C H W
        if seg_algo == SegmentationAlgo.FELZENSWALB.value:
            segments = felzenszwalb(
                image.permute((1, 2, 0)),
                scale=300,
                sigma=0.5,
                min_size=1000,
            )
        elif seg_algo == SegmentationAlgo.SLIC.value:
            # n_segments = max(int((h * w) / (STD_CROP_SIZE * STD_CROP_SIZE)), 3)
            n_segments = self.local_crops_number
            segments = slic(
                image.permute((1, 2, 0)),
                n_segments=n_segments,
                compactness=10,
                sigma=0,
                start_label=1,
            )
        else:
            raise NotImplementedError(
                f"Specified segmentation algorithm {seg_algo} not implemented"
            )

        def seg_to_patched_seg(segments, image_gray):
            segments = segments / (segments.max() + 1e-5)
            conv_input = torch.tensor(segments[None, :, :])

            pooled_seg = self.patch_maxpool_op(conv_input)

            resized_masks = pooled_seg.repeat_interleave(
                self.patch_size, dim=1
            ).repeat_interleave(self.patch_size, dim=2)  # back to orig shape
            # assert torch.all(resized_masks_alt == resized_masks)

            resized_masks = resized_masks[0, :, :]
            nb_seg = len(np.unique(resized_masks))

            # map tensor to continuous int values
            def map_to_cont_int_vals(input: torch.Tensor, max_val: int):
                input_int = (input * max_val).to(torch.int32)
                unique_vals = torch.unique(input_int)
                lt = torch.full((int(input_int.max()) + 1,), -1)
                lt[unique_vals] = torch.arange(len(unique_vals))
                output = lt[input_int]
                return output

            resized_masks_int = map_to_cont_int_vals(resized_masks, max_val=nb_seg)
            pooled_seg_int = map_to_cont_int_vals(pooled_seg, max_val=nb_seg)
            # update nb_seg
            nb_seg = len(np.unique(resized_masks_int))
            # First, create a mask for each segment
            masks, patches_pos_list = [], []
            for mask_idx in range(min(nb_seg, self.local_crops_number)):
                matching_mask = resized_masks_int == mask_idx
                if torch.numel(matching_mask > 0) > (
                    self.patch_size * self.patch_size * MIN_NB_PATCHES_IN_CROP
                ):  # possible that some masks are 0
                    masks.append(resized_masks_int == mask_idx)
                    patch_pos_list = torch.where(
                        pooled_seg_int[0, :, :].ravel() == mask_idx
                    )
                    patches_pos_list.append(patch_pos_list)

            masks = torch.stack(masks)
            # Then, find the bounding boxes for each segment
            bboxes = masks_to_boxes(masks)  # (x1, y1, x2, y2)

            bounded_images, bounded_masks = [], []
            for mask_idx in range(min(nb_seg, self.local_crops_number)):
                mask = masks[mask_idx, :, :]
                bbox = bboxes[mask_idx].to(torch.int32)

                # first bbox crop, then segment
                bounded_mask = mask[
                    bbox[1] : bbox[3] + 1,
                    bbox[0] : bbox[2] + 1,
                ]
                bounded_image = image_gray[
                    bbox[1] : bbox[3] + 1,
                    bbox[0] : bbox[2] + 1,
                ]
                bounded_images.append(bounded_image)
                bounded_masks.append(bounded_mask)

            return (
                bounded_images,
                bounded_masks,
                bboxes,
                patches_pos_list,
                resized_masks_int,
            )

        return seg_to_patched_seg(segments, image[0, :, :])

    def pad_to_patch_mutiple(self, image):
        """
        Pads the input image to a multiple of the patch size.
        Args:
            image (torch.Tensor): The input image to be padded. C H W or H W
        Returns:
            torch.Tensor: The padded image.
        Note:
            This function calculates the padding required for the image to be a multiple of the patch size.
            It then pads the image using the `torch.nn.functional.pad` function with the calculated padding values.
            The padding mode is set to "replicate".
        """
        # Can also make a version that pads down
        pad_y = self.patch_size - image.shape[-1] % self.patch_size
        pad_x = self.patch_size - image.shape[-2] % self.patch_size

        pad_x_l, pad_x_r = (
            pad_x // 2,
            pad_x // 2 + pad_x % 2,
        )
        pad_y_l, pad_y_r = (
            pad_y // 2,
            pad_y // 2 + pad_y % 2,
        )

        return torch.nn.functional.pad(
            image,
            pad=(
                pad_y_l,
                pad_y_r,
                pad_x_l,
                pad_x_r,
            ),
            mode="replicate",
        )

    def crop_to_patches(self, crop):
        """
        Takes a B C H W samples and returns a B C (N1 N2 P) P sample
        """
        # B is usually 1 here
        if len(crop.size()) == 3:
            crop = crop[None, :, :, :]
        b, c, h, w = crop.size()

        patches = crop.unfold(-1, self.patch_size, self.patch_size).unfold(
            -3, self.patch_size, self.patch_size
        )
        patches = rearrange(
            patches,
            "b c n1 n2 p1 p2 -> b c (n1 n2 p2) p1",
            b=b,
            c=c,
            p1=self.patch_size,
            p2=self.patch_size,
        )
        return patches

    def make_std_params(self):
        patch_nb_per_crop = (self.local_crops_size * self.local_crops_size) / (
            self.patch_size * self.patch_size
        )
        crop_len = (
            torch.ones(self.local_crops_number, dtype=torch.long) * patch_nb_per_crop
        )
        filtered_patch_pos_list = torch.tile(
            torch.arange(patch_nb_per_crop),
            (self.local_crops_number, 1),
        )
        filtered_bboxes = torch.tile(
            torch.tensor(
                [
                    0,
                    0,
                    self.local_crops_size,
                    self.local_crops_size,
                ]
            ),
            (self.local_crops_number, 1),
        )
        return (
            crop_len,
            filtered_patch_pos_list,
            filtered_bboxes,
        )

    def select_and_concat_nonzero_patches(
        self,
        local_crops,
        masks,
        image,
        nb_gc_patches=0,
        bboxes=None,
        do_drop_patches=False,
    ):
        # Select non-zero 14x14 patches from local_crops and flat concat
        # Input: list N N_p [c p p]
        # Output: C P NxP
        tot_patches = nb_gc_patches
        list_flat_patches, crop_len_list = [], []
        filtered_patch_pos_list, filtered_bboxes = [], []
        for crop, mask, bbox in zip(local_crops, masks, bboxes):
            mask_patches = self.crop_to_patches(mask).squeeze()  # c (n p) p
            img_patches = self.crop_to_patches(crop).squeeze()  # c (n p) p
            mask_patches = torch.chunk(
                mask_patches,
                chunks=mask_patches.shape[1] // self.patch_size,
                dim=1,
            )
            img_patches = torch.chunk(
                img_patches,
                chunks=img_patches.shape[1] // self.patch_size,
                dim=1,
            )
            # lists are n [c p p]
            # local_patch_pos = local_patch_pos[0]
            if (tot_patches + len(img_patches)) >= MAX_PATCHES:
                if len(crop_len_list) < 1:  # if seg fails, revert to std patching
                    print("revert to std patching")

                    def std_patching(image):
                        local_crop = [
                            self.crop_to_patches(
                                self.local_transfo(self.std_augmentation_local(image))
                            ).squeeze()  # c (n p) p
                            for _ in range(
                                self.local_crops_number
                            )  # 8 is std local crops nb
                        ]
                        return torch.cat(local_crop, dim=1)  # c (n p) p

                    flat_patches = std_patching(image)
                    (
                        crop_len,
                        filtered_patch_pos_list,
                        filtered_bboxes,
                    ) = self.make_std_params()
                    break
                else:
                    # otherwise, we collected enough patches and exit the loop
                    break
                # sometimes seg fails and one crop has more than max patches
            selected_patches, selected_patch_pos = [], []
            for i, (mask_patch, img_patch) in enumerate(zip(mask_patches, img_patches)):
                if torch.any(mask_patch) > 0:
                    if (not do_drop_patches) or (
                        do_drop_patches and torch.var(img_patch) > PATCH_THRESHOLD
                    ):
                        # TODO: add randomness to decide to transpose or not
                        selected_patches.append(img_patch.transpose(-1, -2))
                        selected_patch_pos.append(i)

            curr_nb_patches = len(selected_patches)
            if curr_nb_patches == 0:  # if no patches were selectionned
                continue

            tot_patches += curr_nb_patches
            crop_len_list.append(curr_nb_patches)
            selected_patches = torch.cat(selected_patches, dim=1)  # c (n_p p) p
            list_flat_patches.append(selected_patches)
            filtered_patch_pos_list.append(
                torch.tensor(selected_patch_pos, dtype=torch.long)
            )
            filtered_bboxes.append(bbox)

        # list_flat_patches n_crop (c (n_p p) p)
        if len(list_flat_patches) == 0:
            print(
                f"tot_patches: {tot_patches}, len: {len(crop_len_list)}, {crop_len_list}"
            )
            flat_patches = std_patching(image)
            (
                crop_len,
                filtered_patch_pos_list,
                filtered_bboxes,
            ) = self.make_std_params()
        else:
            flat_patches = torch.cat(list_flat_patches, dim=1)  # c (n_crop n_p p) p
            filtered_bboxes = torch.stack(filtered_bboxes)
            crop_len = torch.tensor(crop_len_list)

        if tot_patches > MAX_PATCHES:
            print(
                f"WARNING: flat_patches too big dim: ({flat_patches.shape[1]}), {int(flat_patches.shape[1]/self.patch_size)} local crops tokens",
                f"nb_loc_crops: {len(list_flat_patches)}",
            )
        return (
            flat_patches,
            crop_len,
            filtered_patch_pos_list,
            filtered_bboxes,
        )

    def __call__(self, image):
        # image : C H W
        output = {}
        image = self.pad_to_patch_mutiple(image)

        # global crops:
        if self.use_native_res:
            image_global = self.make_rectangle_crop(image)
        else:
            image_global = image

        im1_base = self.geometric_augmentation_global(image_global)
        global_crop_1 = self.global_transfo1(im1_base)

        im2_base = self.geometric_augmentation_global(image_global)
        global_crop_2 = self.global_transfo2(im2_base)

        output["global_crops_vis"] = [
            global_crop_1,
            global_crop_2,
        ]
        if self.use_native_res:
            global_crops = torch.cat(
                [
                    self.crop_to_patches(global_crop_1),
                    self.crop_to_patches(global_crop_2),
                ],
                dim=0,
            )  # (2 b) c (n p) p
        else:
            global_crops = torch.cat(
                [global_crop_1, global_crop_2],
                dim=0,
            )  # (2 b) c h w
        nb_gc_patches = (global_crops.shape[2] / self.patch_size) * 2
        output["global_crops"] = global_crops

        # local crops:
        if self.do_seg_crops is not None:
            (
                local_crops,
                masks,
                bboxes,
                local_patch_pos_list,
                resized_masks_int,
            ) = self.make_seg_crops(image, seg_algo=self.do_seg_crops)
            # masks = [mask[None, :, :].repeat((3, 1, 1)) for mask in masks]

            output["pooled_seg"] = resized_masks_int
            # Augment crops and masks
            local_crops, masks = list(
                zip(
                    *[
                        self.geometric_augmentation_local(
                            crop[None, :, :].repeat((3, 1, 1)),
                            mask[None, :, :].repeat((3, 1, 1)).to(torch.float32),
                        )
                        for crop, mask in zip(local_crops, masks)
                    ]
                )
            )
            # masks back to bool
            masks = [mask[0, :, :] > 0 for mask in masks]  # to bool
            # crops to list of patches, masked p are dropped

            output["local_crops_vis"] = (
                local_crops  # before patching, for visualization
            )
            (
                local_crops,
                local_crop_len,
                filtered_patch_pos_list,
                filtered_bboxes,
            ) = self.select_and_concat_nonzero_patches(
                local_crops,
                masks,
                image=image,
                nb_gc_patches=nb_gc_patches,
                bboxes=bboxes,
            )
            output["local_crops"] = local_crops
            output["local_crop_len"] = local_crop_len
            output["local_patch_pos"] = filtered_patch_pos_list
            # (x1, y1, x2, y2)
            crop_dims = torch.cat(
                [
                    filtered_bboxes[:, 2:3] - filtered_bboxes[:, :1] + 1,
                    filtered_bboxes[:, 3:] - filtered_bboxes[:, 1:2] + 1,
                ],
                dim=1,
            )  # n_c 2
            output["local_crop_dims"] = crop_dims
        else:
            local_crops = [
                self.local_transfo(self.geometric_augmentation_local(image))
                for _ in range(self.local_crops_number)
            ]
            # c h w (on cpu) / b c h w (on gpu) using torchvision
            local_crops = [crop[None, :, :, :] if len(crop.size()) == 3 else crop for crop in local_crops]
            output["local_crops"] = torch.cat(local_crops, dim=0)
        output["offsets"] = ()
        return output<|MERGE_RESOLUTION|>--- conflicted
+++ resolved
@@ -104,15 +104,6 @@
                     p=1.0,
                     keepdim=False,
                 )
-<<<<<<< HEAD
-                self.geometric_augmentation_global = augmentation.RandomHorizontalFlip(
-                    p=0.5, p_batch=1.0
-                )
-                self.geometric_augmentation_local = AugmentationSequential(
-                    augmentation.RandomHorizontalFlip(p=0.5, p_batch=1.0),
-                    data_keys=["input", "input"],
-                )
-=======
                 self.geometric_augmentation_global = augmentation.RandomHorizontalFlip(p=0.5, p_batch=1.0)
 
                 if self.do_seg_crops is not None:
@@ -131,7 +122,6 @@
                         ),
                         augmentation.RandomHorizontalFlip(p=0.5, p_batch=1.0),
                     )
->>>>>>> 5da6093f
 
                 self.std_augmentation_local = AugmentationSequential(
                     augmentation.RandomResizedCrop(
