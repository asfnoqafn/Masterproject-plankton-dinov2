# Copyright (c) Meta Platforms, Inc. and affiliates.
#
# This source code is licensed under the Apache License, Version 2.0
# found in the LICENSE file in the root directory of this source tree.

# References:
#   https://github.com/facebookresearch/dino/blob/main/vision_transformer.py
#   https://github.com/rwightman/pytorch-image-models/tree/master/timm/models/vision_transformer.py

import logging
import math
from functools import partial
from typing import Callable, Sequence, Tuple, Union

import torch
import torch.nn as nn
import torch.utils.checkpoint
from torch.nn.init import trunc_normal_

from dinov2.layers import (
    MemEffAttention,
    Mlp,
    PatchEmbed,
    SwiGLUFFNFused,
)
from dinov2.layers import (
    NestedTensorBlock as Block,
)

logger = logging.getLogger("dinov2")


def named_apply(
    fn: Callable, module: nn.Module, name="", depth_first=True, include_root=False
) -> nn.Module:
    if not depth_first and include_root:
        fn(module=module, name=name)
    for child_name, child_module in module.named_children():
        child_name = ".".join((name, child_name)) if name else child_name
        named_apply(
            fn=fn,
            module=child_module,
            name=child_name,
            depth_first=depth_first,
            include_root=True,
        )
    if depth_first and include_root:
        fn(module=module, name=name)
    return module


class BlockChunk(nn.ModuleList):
    def forward(self, x):
        for b in self:
            x = b(x)
        return x


class DinoVisionTransformer(nn.Module):
    def __init__(
        self,
        img_size=224,
        patch_size=16,
        in_chans=3,
        embed_dim=768,
        depth=12,
        num_heads=12,
        mlp_ratio=4.0,
        qkv_bias=True,
        ffn_bias=True,
        proj_bias=True,
        drop_path_rate=0.0,
        drop_path_uniform=False,
        init_values=None,  # for layerscale: None or 0 => no layerscale
        embed_layer=PatchEmbed,
        act_layer=nn.GELU,
        block_fn=Block,
        ffn_layer="mlp",
        block_chunks=1,
        num_register_tokens=0,
        interpolate_antialias=False,
        interpolate_offset=0.1,
    ):
        """
        Args:
            img_size (int, tuple): input image size
            patch_size (int, tuple): patch size
            in_chans (int): number of input channels
            embed_dim (int): embedding dimension
            depth (int): depth of transformer
            num_heads (int): number of attention heads
            mlp_ratio (int): ratio of mlp hidden dim to embedding dim
            qkv_bias (bool): enable bias for qkv if True
            proj_bias (bool): enable bias for proj in attn if True
            ffn_bias (bool): enable bias for ffn if True
            drop_path_rate (float): stochastic depth rate
            drop_path_uniform (bool): apply uniform drop rate across blocks
            weight_init (str): weight init scheme
            init_values (float): layer-scale init values
            embed_layer (nn.Module): patch embedding layer
            act_layer (nn.Module): MLP activation layer
            block_fn (nn.Module): transformer block class
            ffn_layer (str): "mlp", "swiglu", "swiglufused" or "identity"
            block_chunks: (int) split block sequence into block_chunks units for FSDP wrap
            num_register_tokens: (int) number of extra cls tokens (so-called "registers")
            interpolate_antialias: (str) flag to apply anti-aliasing when interpolating positional embeddings
            interpolate_offset: (float) work-around offset to apply when interpolating positional embeddings
        """
        super().__init__()
        norm_layer = partial(nn.LayerNorm, eps=1e-6)

        self.num_features = (
            self.embed_dim
        ) = embed_dim  # num_features for consistency with other models
        self.num_tokens = 1
        self.n_blocks = depth
        self.num_heads = num_heads
        self.patch_size = patch_size
        self.num_register_tokens = num_register_tokens
        self.interpolate_antialias = interpolate_antialias
        self.interpolate_offset = interpolate_offset
        self.img_size = img_size

        self.patch_embed = embed_layer(
            img_size=img_size,
            patch_size=patch_size,
            in_chans=in_chans,
            embed_dim=embed_dim,
        )
        num_patches = self.patch_embed.num_patches

        self.cls_token = nn.Parameter(torch.zeros(1, 1, embed_dim))
        self.pos_embed = nn.Parameter(
            torch.zeros(1, num_patches + self.num_tokens, embed_dim)
        )
        assert num_register_tokens >= 0
        self.register_tokens = (
            nn.Parameter(torch.zeros(1, num_register_tokens, embed_dim))
            if num_register_tokens
            else None
        )

        if drop_path_uniform is True:
            dpr = [drop_path_rate] * depth
        else:
            dpr = [
                x.item() for x in torch.linspace(0, drop_path_rate, depth)
            ]  # stochastic depth decay rule

        if ffn_layer == "mlp":
            logger.info("using MLP layer as FFN")
            ffn_layer = Mlp
        elif ffn_layer == "swiglufused" or ffn_layer == "swiglu":
            logger.info("using SwiGLU layer as FFN")
            ffn_layer = SwiGLUFFNFused
        elif ffn_layer == "identity":
            logger.info("using Identity layer as FFN")

            def f(*args, **kwargs):
                return nn.Identity()

            ffn_layer = f
        else:
            raise NotImplementedError

        blocks_list = [
            block_fn(
                dim=embed_dim,
                num_heads=num_heads,
                mlp_ratio=mlp_ratio,
                qkv_bias=qkv_bias,
                proj_bias=proj_bias,
                ffn_bias=ffn_bias,
                drop_path=dpr[i],
                norm_layer=norm_layer,
                act_layer=act_layer,
                ffn_layer=ffn_layer,
                init_values=init_values,
            )
            for i in range(depth)
        ]
        if block_chunks > 0:
            self.chunked_blocks = True
            chunked_blocks = []
            chunksize = depth // block_chunks
            for i in range(0, depth, chunksize):
                # this is to keep the block index consistent if we chunk the block list
                chunked_blocks.append(
                    [nn.Identity()] * i + blocks_list[i : i + chunksize]
                )
            self.blocks = nn.ModuleList([BlockChunk(p) for p in chunked_blocks])
        else:
            self.chunked_blocks = False
            self.blocks = nn.ModuleList(blocks_list)

        self.norm = norm_layer(embed_dim)
        self.head = nn.Identity()

        self.mask_token = nn.Parameter(torch.zeros(1, embed_dim))

        self.init_weights()

    def init_weights(self):
        trunc_normal_(self.pos_embed, std=0.02)
        nn.init.normal_(self.cls_token, std=1e-6)
        if self.register_tokens is not None:
            nn.init.normal_(self.register_tokens, std=1e-6)
        named_apply(init_weights_vit_timm, self)

    def interpolate_pos_encoding(self, x, w, h):
        previous_dtype = x.dtype
        npatch = x.shape[1] - 1
        N = self.pos_embed.shape[1] - 1
        if npatch == N and w == h:
            return self.pos_embed
        pos_embed = self.pos_embed.float()
        class_pos_embed = pos_embed[:, 0]
        patch_pos_embed = pos_embed[:, 1:]
        dim = x.shape[-1]
        w0 = w // self.patch_size
        h0 = h // self.patch_size
        # we add a small number to avoid floating point error in the interpolation
        # see discussion at https://github.com/facebookresearch/dino/issues/8
        w0, h0 = w0 + self.interpolate_offset, h0 + self.interpolate_offset

        sqrt_N = math.sqrt(N)
        sx, sy = float(w0) / sqrt_N, float(h0) / sqrt_N
        patch_pos_embed = nn.functional.interpolate(
            patch_pos_embed.reshape(1, int(sqrt_N), int(sqrt_N), dim).permute(
                0, 3, 1, 2
            ),
            scale_factor=(sx, sy),
            mode="bicubic",
            antialias=self.interpolate_antialias,
        )

        assert int(w0) == patch_pos_embed.shape[-2]
        assert int(h0) == patch_pos_embed.shape[-1]
        patch_pos_embed = patch_pos_embed.permute(0, 2, 3, 1).view(1, -1, dim)
        return torch.cat((class_pos_embed.unsqueeze(0), patch_pos_embed), dim=1).to(
            previous_dtype
        )

    def prepare_tokens_with_masks(self, x, masks=None):
        B, nc, w, h = x.shape
        x = self.patch_embed(x)
        if masks is not None:
            x = torch.where(
                masks.unsqueeze(-1), self.mask_token.to(x.dtype).unsqueeze(0), x
            )

        x = torch.cat((self.cls_token.expand(x.shape[0], -1, -1), x), dim=1)
        x = x + self.interpolate_pos_encoding(x, w, h)

        if self.register_tokens is not None:
            x = torch.cat(
                (
                    x[:, :1],
                    self.register_tokens.expand(x.shape[0], -1, -1),
                    x[:, 1:],
                ),
                dim=1,
            )

        return x

    def forward_features_list(self, x_list, masks_list):
        x = [
            self.prepare_tokens_with_masks(x, masks)
            for x, masks in zip(x_list, masks_list)
        ]
        for blk in self.blocks:
            x = blk(x)

        all_x = x
        output = []
        for x, masks in zip(all_x, masks_list):
            x_norm = self.norm(x)
            output.append(
                {
                    "x_norm_clstoken": x_norm[:, 0],
                    "x_norm_regtokens": x_norm[:, 1 : self.num_register_tokens + 1],
                    "x_norm_patchtokens": x_norm[:, self.num_register_tokens + 1 :],
                    "x_prenorm": x,
                    "masks": masks,
                }
            )
        return output

    def forward_features(self, x, masks=None):
        if isinstance(x, list):
            return self.forward_features_list(x, masks)

        x = self.prepare_tokens_with_masks(x, masks)

        for blk in self.blocks:
            x = blk(x)

        x_norm = self.norm(x)
        return {
            "x_norm_clstoken": x_norm[:, 0],
            "x_norm_regtokens": x_norm[:, 1 : self.num_register_tokens + 1],
            "x_norm_patchtokens": x_norm[:, self.num_register_tokens + 1 :],
            "x_prenorm": x,
            "masks": masks,
        }

    def _get_intermediate_layers_not_chunked(self, x, n=1):
        x = self.prepare_tokens_with_masks(x)
        # If n is an int, take the n last blocks. If it's a list, take them
        output, total_block_len = [], len(self.blocks)
        blocks_to_take = (
            range(total_block_len - n, total_block_len) if isinstance(n, int) else n
        )
        for i, blk in enumerate(self.blocks):
            x = blk(x)
            if i in blocks_to_take:
                output.append(x)
        assert len(output) == len(
            blocks_to_take
        ), f"only {len(output)} / {len(blocks_to_take)} blocks found"
        return output

    def _get_intermediate_layers_chunked(self, x, n=1):
        x = self.prepare_tokens_with_masks(x)
        output, i, total_block_len = [], 0, len(self.blocks[-1])
        # If n is an int, take the n last blocks. If it's a list, take them
        blocks_to_take = (
            range(total_block_len - n, total_block_len) if isinstance(n, int) else n
        )
        for block_chunk in self.blocks:
            for blk in block_chunk[i:]:  # Passing the nn.Identity()
                x = blk(x)
                if i in blocks_to_take:
                    output.append(x)
                i += 1
        assert len(output) == len(
            blocks_to_take
        ), f"only {len(output)} / {len(blocks_to_take)} blocks found"
        return output

    def get_intermediate_layers(
        self,
        x: torch.Tensor,
        n: Union[int, Sequence] = 1,  # Layers or n last layers to take
        reshape: bool = False,
        return_class_token: bool = False,
        norm=True,
    ) -> Tuple[Union[torch.Tensor, Tuple[torch.Tensor]]]:
        if self.chunked_blocks:
            outputs = self._get_intermediate_layers_chunked(x, n)
        else:
            outputs = self._get_intermediate_layers_not_chunked(x, n)
        if norm:
            outputs = [
                self.norm(out) for out in outputs
            ]  # mem leak occurs here if mlp commented
        class_tokens = [out[:, 0] for out in outputs]
        outputs = [out[:, 1 + self.num_register_tokens :] for out in outputs]
        if reshape:
            B, _, w, h = x.shape
            outputs = [
                out.reshape(B, w // self.patch_size, h // self.patch_size, -1)
                .permute(0, 3, 1, 2)
                .contiguous()
                for out in outputs
            ]
        if return_class_token:
            return tuple(zip(outputs, class_tokens))
        return tuple(outputs)

    def get_last_self_attention(self, x, masks=None):
        if isinstance(x, list):
            return self.forward_features_list(x, masks)

        x = self.prepare_tokens_with_masks(x, masks)

        # Run through model, at the last block just return the attention.
        for i, blk in enumerate(self.blocks):
            if i < len(self.blocks) - 1:
                x = blk(x)
            else:
                return blk(x, return_attention=True)

    def forward(self, *args, is_training=False, **kwargs):
        ret = self.forward_features(*args, **kwargs)
        if is_training:
            return ret
        else:
            return self.head(ret["x_norm_clstoken"])


def init_weights_vit_timm(module: nn.Module, name: str = ""):
    """ViT weight initialization, original timm impl (for reproducibility)"""
    if isinstance(module, nn.Linear):
        trunc_normal_(module.weight, std=0.02)
        if module.bias is not None:
            nn.init.zeros_(module.bias)


def vit_small(patch_size=16, num_register_tokens=0, **kwargs):
    model = DinoVisionTransformer(
        patch_size=patch_size,
        embed_dim=384,
        depth=12,
        num_heads=6,
        mlp_ratio=4,
        block_fn=partial(Block, attn_class=MemEffAttention),
        num_register_tokens=num_register_tokens,
        **kwargs,
    )
    return model


def vit_base(patch_size=16, num_register_tokens=0, **kwargs):
    model = DinoVisionTransformer(
        patch_size=patch_size,
        embed_dim=768,
        depth=12,
        num_heads=12,
        mlp_ratio=4,
        block_fn=partial(Block, attn_class=MemEffAttention),
        num_register_tokens=num_register_tokens,
        **kwargs,
    )
    return model


def vit_large(patch_size=16, num_register_tokens=0, **kwargs):
    model = DinoVisionTransformer(
        patch_size=patch_size,
        embed_dim=1024,
        depth=24,
        num_heads=16,
        mlp_ratio=4,
        block_fn=partial(Block, attn_class=MemEffAttention),
        num_register_tokens=num_register_tokens,
        **kwargs,
    )
    return model


def vit_giant2(patch_size=16, num_register_tokens=0, **kwargs):
    """
    Close to ViT-giant, with embed-dim 1536 and 24 heads => embed-dim per head 64
    """
    model = DinoVisionTransformer(
        patch_size=patch_size,
        embed_dim=1536,
        depth=40,
        num_heads=24,
        mlp_ratio=4,
        block_fn=partial(Block, attn_class=MemEffAttention),
        num_register_tokens=num_register_tokens,
        **kwargs,
    )
    return model


<<<<<<< HEAD
def count_parameters(model: nn.Module):
    return sum(p.numel() for p in model.parameters() if p.requires_grad)
=======
def count_parameters(model: nn.Module, with_grad: bool = True):
    if with_grad:
        return sum(p.numel() for p in model.parameters() if p.requires_grad)
    else:
        return sum(p.numel() for p in model.parameters())
>>>>>>> 2a67bf2e
<|MERGE_RESOLUTION|>--- conflicted
+++ resolved
@@ -457,13 +457,8 @@
     return model
 
 
-<<<<<<< HEAD
-def count_parameters(model: nn.Module):
-    return sum(p.numel() for p in model.parameters() if p.requires_grad)
-=======
 def count_parameters(model: nn.Module, with_grad: bool = True):
     if with_grad:
         return sum(p.numel() for p in model.parameters() if p.requires_grad)
     else:
-        return sum(p.numel() for p in model.parameters())
->>>>>>> 2a67bf2e
+        return sum(p.numel() for p in model.parameters())