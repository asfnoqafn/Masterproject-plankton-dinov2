--- conflicted
+++ resolved
@@ -418,20 +418,11 @@
             x = self.patch_embed[c](x)
         else:
             x = self.patch_embed(x)  # b n d (=384)
-<<<<<<< HEAD
-            # if num_ch_list is not None:  # means that x = (b c) n d
-            #     b = len(num_ch_list)
-            #     x_list = torch.split(x, num_ch_list, dim=0)  # b [c n d]
-            #     x = pad_sequence(x_list, batch_first=True)  # b c_max n d
-            #     x = x.reshape(b, -1, x.shape[-1])  # b (c_max n) d
-
-=======
             if num_ch_list is not None:  # means that x = (b c) n d
                 b = len(num_ch_list)
                 x_list = torch.split(x, num_ch_list, dim=0)  # b [c n d]
                 x = pad_sequence(x_list, batch_first=True)  # b c_max n d
                 x = x.reshape(b, -1, x.shape[-1])  # b (c_max n) d
->>>>>>> 9f117240
         x_dim = x.shape[-1]
         if masks is not None:
             x = torch.where(
