--- conflicted
+++ resolved
@@ -84,11 +84,7 @@
   drop_path_rate: 0
   layerscale: 1.0e-05
   drop_path_uniform: true
-<<<<<<< HEAD
-  pretrained_weights: ''
-=======
   pretrained_weights: 'checkpoints/dinov2_vits14_pretrain.pth'
->>>>>>> 89c4bed7
   ffn_layer: "mlp"
   block_chunks: 0
   qkv_bias: true
