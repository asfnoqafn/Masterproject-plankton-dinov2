MODEL:
  WEIGHTS: ''
compute_precision:
  grad_scaler: true
  teacher:
    backbone:
      sharding_strategy: SHARD_GRAD_OP
      mixed_precision:
        param_dtype: fp16
        reduce_dtype: fp16
        buffer_dtype: fp32
    dino_head:
      sharding_strategy: SHARD_GRAD_OP
      mixed_precision:
        param_dtype: fp16
        reduce_dtype: fp16
        buffer_dtype: fp32
    ibot_head:
      sharding_strategy: SHARD_GRAD_OP
      mixed_precision:
        param_dtype: fp16
        reduce_dtype: fp16
        buffer_dtype: fp32
  student:
    backbone:
      sharding_strategy: SHARD_GRAD_OP
      mixed_precision:
        param_dtype: fp16
        reduce_dtype: fp16
        buffer_dtype: fp32
    dino_head:
      sharding_strategy: SHARD_GRAD_OP
      mixed_precision:
        param_dtype: fp16
        reduce_dtype: fp32
        buffer_dtype: fp32
    ibot_head:
      sharding_strategy: SHARD_GRAD_OP
      mixed_precision:
        param_dtype: fp16
        reduce_dtype: fp32
        buffer_dtype: fp32
dino:
  loss_weight: 1.0
  head_n_prototypes: 65536
  head_bottleneck_dim: 256
  head_nlayers: 3
  head_hidden_dim: 2048
  koleo_loss_weight: 0.1
  head_use_bn: false
<<<<<<< HEAD
  head_use_bn: false
=======
>>>>>>> 5da6093f
ibot:
  loss_weight: 1.0
  mask_sample_probability: 0.5
  mask_ratio_min_max:
  - 0.1
  - 0.5
  separate_head: false
  head_n_prototypes: 65536
  head_bottleneck_dim: 256
  head_nlayers: 3
  head_hidden_dim: 2048
train:
  batch_size_per_gpu: 16 #256
  dataset_path: LMDBDataset:split=ALL:root=/fast/AG_Kainmueller/plankton/data/WHOI/preprocessed/preprocessed_lmdb/:extra=*
  output_dir: 'home/jluesch/output_dir'
  saveckp_freq: 10
  seed: 0
  num_workers: 8
  OFFICIAL_EPOCH_LENGTH: 1250
  centering: "sinkhorn_knopp" # or "centering"
  cache_dataset: false
  use_torch_compile: true
  do_profiling: false
<<<<<<< HEAD
  augmentations: kornia_gpu
  in_chans: 3
  do_debug: false
=======
>>>>>>> 5da6093f
  augmentations: "kornia_gpu"
  in_chans: 3
  do_debug: false
student:
  arch: vit_small
  patch_size: 14
  drop_path_rate: 0
  layerscale: 1.0e-05
  drop_path_uniform: true
  pretrained_weights: 'checkpoints/dinov2_vits14_pretrain.pth'
  ffn_layer: "mlp"
  block_chunks: 0
  qkv_bias: true
  proj_bias: true
  ffn_bias: true
  num_register_tokens: 0
  interpolate_antialias: false
  interpolate_offset: 0.1
teacher:
  momentum_teacher: 0.992
  final_momentum_teacher: 1
  warmup_teacher_temp: 0.04
  teacher_temp: 0.07
  warmup_teacher_temp_epochs: 30
optim:
  epochs: 100
  weight_decay: 0.04
  weight_decay_end: 0.4
  base_lr: 0.0005  # learning rate for a batch size of 1024
  lr: 0.  # will be set after applying scaling rule
  warmup_epochs: 10
  min_lr: 1.0e-06
  clip_grad: 3.0
  freeze_last_layer_epochs: 1
  scaling_rule: sqrt_wrt_1024
  patch_embed_lr_mult: 0.2
  layerwise_decay: 0.9
  adamw_beta1: 0.9
  adamw_beta2: 0.999
crops:
  use_native_res: false
  free_shapes: false
  global_crops_scale:
  - 0.32
  - 1.0
  local_crops_number: 8
  local_crops_scale:
  - 0.05
  - 0.32
  global_crops_size: 224
  local_crops_size: 98
  use_ch_patch_embed: false
  use_variable_channels: false
<<<<<<< HEAD
  use_ch_patch_embed: false
  use_variable_channels: false
=======
>>>>>>> 5da6093f
evaluation:
  eval_period_iterations: 12500<|MERGE_RESOLUTION|>--- conflicted
+++ resolved
@@ -48,10 +48,6 @@
   head_hidden_dim: 2048
   koleo_loss_weight: 0.1
   head_use_bn: false
-<<<<<<< HEAD
-  head_use_bn: false
-=======
->>>>>>> 5da6093f
 ibot:
   loss_weight: 1.0
   mask_sample_probability: 0.5
@@ -75,12 +71,6 @@
   cache_dataset: false
   use_torch_compile: true
   do_profiling: false
-<<<<<<< HEAD
-  augmentations: kornia_gpu
-  in_chans: 3
-  do_debug: false
-=======
->>>>>>> 5da6093f
   augmentations: "kornia_gpu"
   in_chans: 3
   do_debug: false
@@ -134,10 +124,5 @@
   local_crops_size: 98
   use_ch_patch_embed: false
   use_variable_channels: false
-<<<<<<< HEAD
-  use_ch_patch_embed: false
-  use_variable_channels: false
-=======
->>>>>>> 5da6093f
 evaluation:
   eval_period_iterations: 12500