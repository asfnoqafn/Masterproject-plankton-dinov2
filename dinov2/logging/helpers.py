--- conflicted
+++ resolved
@@ -141,15 +141,11 @@
         total_time = time.time() - start_time
         total_time_str = str(datetime.timedelta(seconds=int(total_time)))
         if self.verbose:
-<<<<<<< HEAD
-            logger.info("{} Total time: {} ({:.6f} s / it)".format(header, total_time_str, total_time / n_iterations))
-=======
             if n_iterations == 0:
                 time_per_it = 0
             else:
                 time_per_it = total_time / n_iterations
             logger.info("{} Total time: {} ({:.6f} s / it)".format(header, total_time_str, time_per_it))
->>>>>>> 92560e10
 
 
 class SmoothedValue:
