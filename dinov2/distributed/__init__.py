# Copyright (c) Meta Platforms, Inc. and affiliates.
#
# This source code is licensed under the Apache License, Version 2.0
# found in the LICENSE file in the root directory of this source tree.

import os
import random
import re
import socket
from typing import Dict, List

import torch
import torch.distributed as dist

global RANK, WORLD_SIZE, LOCAL_RANK, LOCAL_WORLD_SIZE

def is_enabled() -> bool:
    """
    Returns:
        True if distributed training is enabled
    """
    return dist.is_available() and dist.is_initialized()


def get_global_size() -> int:
    """
    Returns:
        The number of processes in the process group
    """
    return WORLD_SIZE if is_enabled() else 1


def get_global_rank() -> int:
    """
    Returns:
        The rank of the current process within the global process group.
    """
<<<<<<< HEAD
    #print('get_global_rank', RANK, dist.is_available() , dist.is_initialized())
=======
>>>>>>> 92560e10
    return RANK if is_enabled() else 0


def get_local_rank() -> int:
    """
    Returns:
        The rank of the current process within the local (per-machine) process group.
    """
    return LOCAL_RANK if is_enabled() else 0
    

def get_local_size() -> int:
    """
    Returns:
        The size of the per-machine process group,
        i.e. the number of processes per machine.
    """
    return LOCAL_WORLD_SIZE if is_enabled() else 1


def is_main_process() -> bool:
    """
    Returns:
        True if the current process is the main one.
    """
    return get_global_rank() == 0


def _restrict_print_to_main_process() -> None:
    """
    This function disables printing when not in the main process
    """
    import builtins as __builtin__

    builtin_print = __builtin__.print

    def print(*args, **kwargs):
        force = kwargs.pop("force", False)
        if is_main_process() or force:
            builtin_print(*args, **kwargs)

    __builtin__.print = print


def _get_master_port(seed: int = 0) -> int:
    MIN_MASTER_PORT, MAX_MASTER_PORT = (20_000, 60_000)

    master_port_str = os.environ.get("MASTER_PORT")
    if master_port_str is None:
        rng = random.Random(seed)
        return rng.randint(MIN_MASTER_PORT, MAX_MASTER_PORT)

    return int(master_port_str)


def _get_available_port() -> int:
    with socket.socket(socket.AF_INET, socket.SOCK_STREAM) as s:
        # A "" host address means INADDR_ANY i.e. binding to all interfaces.
        # Note this is not compatible with IPv6.
        s.bind(("", 0))
        port = s.getsockname()[1]
        return port


_TORCH_DISTRIBUTED_ENV_VARS = (
    "MASTER_ADDR",
    "MASTER_PORT",
    "RANK",
    "WORLD_SIZE",
    "LOCAL_RANK",
    "LOCAL_WORLD_SIZE",
)


def _parse_slurm_node_list(s: str) -> List[str]:
    nodes = []
    # Extract "hostname", "hostname[1-2,3,4-5]," substrings
    p = re.compile(r"(([^\[]+)(?:\[([^\]]+)\])?),?")
    for m in p.finditer(s):
        prefix, suffixes = s[m.start(2) : m.end(2)], s[m.start(3) : m.end(3)]
        for suffix in suffixes.split(","):
            span = suffix.split("-")
            if len(span) == 1:
                nodes.append(prefix + suffix)
            else:
                width = len(span[0])
                start, end = int(span[0]), int(span[1]) + 1
                nodes.extend([prefix + f"{i:0{width}}" for i in range(start, end)])
    return nodes


def _check_env_variable(key: str, new_value: str):
    # Only check for difference with preset environment variables
    if key in os.environ and os.environ[key] != new_value:
        raise RuntimeError(f"Cannot export environment variables as {key} is already set")


class _TorchDistributedEnvironment:
    def __init__(self):

        dist.init_process_group(backend="nccl")
        dist.barrier()

        global RANK, WORLD_SIZE, LOCAL_RANK, LOCAL_WORLD_SIZE
<<<<<<< HEAD
        print('torch.cuda.device_count()', torch.cuda.device_count())
        print('torch.distributed.get_rank(group=None)', dist.get_rank(group=None))
        print('torch.distributed.get_world_size(group=None)', dist.get_world_size(group=None))
        RANK = dist.get_rank(group=None)
        WORLD_SIZE = dist.get_world_size(group=None)
        LOCAL_WORLD_SIZE = torch.cuda.device_count()
=======
        RANK = dist.get_rank(group=None)
        WORLD_SIZE = dist.get_world_size(group=None)
        # LOCAL_WORLD_SIZE = torch.cuda.device_count() # does not work bc detects all gpus on node
        LOCAL_WORLD_SIZE = dist.get_world_size() # TODO test this for multi node
>>>>>>> 92560e10
        LOCAL_RANK = RANK % LOCAL_WORLD_SIZE
        # or if num nodes in env vars
        # LOCAL_WORLD_SIZE = WORLD_SIZE // node_count

        self.master_addr = "127.0.0.1"
        self.master_port = 0
        self.rank = RANK
        self.world_size = WORLD_SIZE
        self.local_rank = LOCAL_RANK
        self.local_world_size = LOCAL_WORLD_SIZE


    # Slurm job created with sbatch, submitit, etc...
    def _set_from_slurm_env(self):
        # logger.info("Initialization from Slurm environment")
        job_id = int(os.environ["SLURM_JOB_ID"])
        nodes = _parse_slurm_node_list(os.environ["SLURM_JOB_NODELIST"])

        self.master_addr = nodes[0]
        self.master_port = _get_master_port(seed=job_id)


    # Single node job with preset environment (i.e. torchrun)
    def _set_from_preset_env(self):
        # logger.info("Initialization from preset environment")
        self.master_addr = os.environ["MASTER_ADDR"]
        self.master_port = os.environ["MASTER_PORT"]

    # Single node and GPU job (i.e. local script run)
    def _set_from_local(self):
        # logger.info("Initialization from local")
        self.master_addr = "127.0.0.1"
        self.master_port = _get_available_port()
        self.rank = 0
        self.world_size = 1
        self.local_rank = 0
        self.local_world_size = 1

    def export(self, *, overwrite: bool) -> "_TorchDistributedEnvironment":
        # See the "Environment variable initialization" section from
        # https://pytorch.org/docs/stable/distributed.html for the complete list of
        # environment variables required for the env:// initialization method.
        env_vars = {
            "MASTER_ADDR": self.master_addr,
            "MASTER_PORT": str(self.master_port),
            "RANK": str(self.rank),
            "WORLD_SIZE": str(self.world_size),
            "LOCAL_RANK": str(self.local_rank),
            "LOCAL_WORLD_SIZE": str(self.local_world_size),
        }
        if not overwrite:
            for k, v in env_vars.items():
                _check_env_variable(k, v)

        os.environ.update(env_vars)
        return self


def enable(*, set_cuda_current_device: bool = True, overwrite: bool = False, allow_nccl_timeout: bool = False):
    """Enable distributed mode

    Args:
        set_cuda_current_device: If True, call torch.cuda.set_device() to set the
            current PyTorch CUDA device to the one matching the local rank.
        overwrite: If True, overwrites already set variables. Else fails.
    """

    torch_env = _TorchDistributedEnvironment()
    torch_env.export(overwrite=overwrite)

    if set_cuda_current_device:
        torch.cuda.set_device(torch_env.local_rank)

    if allow_nccl_timeout:
        # This allows to use torch distributed timeout in a NCCL backend
        key, value = "NCCL_ASYNC_ERROR_HANDLING", "1"
        if not overwrite:
            _check_env_variable(key, value)
        os.environ[key] = value

    print('torch_is_enabled', is_enabled())
    print('get_local_rank', get_local_rank())
    print('get_global_rank', get_global_rank())
    print('get_global_size', get_global_size())
    print('get_local_size', get_local_size())

    # Finalize setup
    _restrict_print_to_main_process()<|MERGE_RESOLUTION|>--- conflicted
+++ resolved
@@ -35,10 +35,6 @@
     Returns:
         The rank of the current process within the global process group.
     """
-<<<<<<< HEAD
-    #print('get_global_rank', RANK, dist.is_available() , dist.is_initialized())
-=======
->>>>>>> 92560e10
     return RANK if is_enabled() else 0
 
 
@@ -143,19 +139,10 @@
         dist.barrier()
 
         global RANK, WORLD_SIZE, LOCAL_RANK, LOCAL_WORLD_SIZE
-<<<<<<< HEAD
-        print('torch.cuda.device_count()', torch.cuda.device_count())
-        print('torch.distributed.get_rank(group=None)', dist.get_rank(group=None))
-        print('torch.distributed.get_world_size(group=None)', dist.get_world_size(group=None))
-        RANK = dist.get_rank(group=None)
-        WORLD_SIZE = dist.get_world_size(group=None)
-        LOCAL_WORLD_SIZE = torch.cuda.device_count()
-=======
         RANK = dist.get_rank(group=None)
         WORLD_SIZE = dist.get_world_size(group=None)
         # LOCAL_WORLD_SIZE = torch.cuda.device_count() # does not work bc detects all gpus on node
         LOCAL_WORLD_SIZE = dist.get_world_size() # TODO test this for multi node
->>>>>>> 92560e10
         LOCAL_RANK = RANK % LOCAL_WORLD_SIZE
         # or if num nodes in env vars
         # LOCAL_WORLD_SIZE = WORLD_SIZE // node_count
