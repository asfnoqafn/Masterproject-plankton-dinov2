# Copyright (c) Meta Platforms, Inc. and affiliates.
#
# This source code is licensed under the Apache License, Version 2.0
# found in the LICENSE file in the root directory of this source tree.

# References:
#   https://github.com/facebookresearch/dino/blob/master/vision_transformer.py
#   https://github.com/rwightman/pytorch-image-models/tree/master/timm/models/vision_transformer.py

import logging
import os
import warnings

import torch
from einops import rearrange
from torch import Tensor, nn

from dinov2.utils.utils import exists

logger = logging.getLogger("dinov2")


XFORMERS_ENABLED = os.environ.get("XFORMERS_DISABLED") is None
try:
    if XFORMERS_ENABLED:
        from xformers.ops import (
            memory_efficient_attention,
            unbind,
        )

        XFORMERS_AVAILABLE = True
        warnings.warn("xFormers is available (Attention)")
    else:
        warnings.warn("xFormers is disabled (Attention)")
        raise ImportError
except ImportError:
    XFORMERS_AVAILABLE = False
    warnings.warn("xFormers is not available (Attention)")


class Attention(nn.Module):
    def __init__(
        self,
        dim: int,
        num_heads: int = 8,
        qkv_bias: bool = False,
        proj_bias: bool = True,
        attn_drop: float = 0.0,
        proj_drop: float = 0.0,
        use_pytorch_attn: bool = False,
    ) -> None:
        super().__init__()
        self.num_heads = num_heads
        head_dim = dim // num_heads
        self.scale = head_dim**-0.5

        self.attn_drop_p = attn_drop
        self.qkv = nn.Linear(dim, dim * 3, bias=qkv_bias)
        self.attn_drop = nn.Dropout(attn_drop)
        self.proj = nn.Linear(dim, dim, bias=proj_bias)
        self.proj_drop = nn.Dropout(proj_drop)
        self.use_pytorch_attn = use_pytorch_attn

<<<<<<< HEAD
    def forward(self, x: Tensor, return_attn=False) -> Tensor:
        B, N, C = x.shape
        qkv = (
            self.qkv(x)
            .reshape(B, N, 3, self.num_heads, C // self.num_heads)
            .permute(2, 0, 3, 1, 4)
        )

=======
    def forward(self, x: Tensor) -> Tensor:
        B, N, D = x.shape
        qkv = self.qkv(x).reshape(B, N, 3, self.num_heads, D // self.num_heads).permute(2, 0, 3, 1, 4)  # 3 b h n d
>>>>>>> 4a0b9e44
        q, k, v = qkv[0] * self.scale, qkv[1], qkv[2]

        if self.use_pytorch_attn:  # TODO: implement attn mask AND args to use pytorch attn
            x = torch.nn.functional.scaled_dot_product_attention(
                q,
                k,
                v,
                attn_mask=None,  # TODO: implement attn mask
                dropout_p=self.attn_drop_p,
            )
        else:
            attn = q @ k.transpose(-2, -1)
            # b h n n

            attn = attn.softmax(dim=-1)
            attn = self.attn_drop(attn)
            # b h n n

            x = (attn @ v).transpose(1, 2).reshape(B, N, D)
            x = self.proj(x)
        x = self.proj_drop(x)
<<<<<<< HEAD

        if return_attn:
            return attn

=======
        # b n d
>>>>>>> 4a0b9e44
        return x


class MemEffAttention(Attention):
<<<<<<< HEAD
    def forward(self, x: Tensor, attn_bias=None, return_attn=False) -> Tensor:
=======
    def masked_mem_eff_attn(
        self,
        query,
        key,
        value,
        attn_bias=None,
        attn_mask=None,
        mask=None,
    ):
        scale = 1 / query.shape[-1] ** 0.5
        query = query * scale
        attn = query @ key.transpose(-2, -1)

        # b n n_heads c//n_heads = b n h d
        if exists(mask):
            mask = rearrange(mask, "b j -> b 1 1 j")
            attn = attn.masked_fill(~mask, -torch.finfo(attn.dtype).max)

        if exists(attn_mask):
            attn = attn.masked_fill(~attn_mask, -torch.finfo(attn.dtype).max)

        if attn_bias is not None:
            attn = attn + attn_bias  # invalid types for +: 'Tensor' and 'BlockDiagonalMask'

        attn = attn.softmax(-1)
        # attn = F.dropout(attn, p) # p = 0.0 per default
        return attn @ value

    def forward(self, x: Tensor, attn_bias=None, attn_mask=None) -> Tensor:
>>>>>>> 4a0b9e44
        if not XFORMERS_AVAILABLE:
            assert attn_bias is None, "xFormers is required for nested tensors usage"
            return super().forward(x, return_attn)

        B, N, C = x.shape
        qkv = self.qkv(x).reshape(B, N, 3, self.num_heads, C // self.num_heads)

        q, k, v = unbind(qkv, 2)

<<<<<<< HEAD
        x = memory_efficient_attention(q, k, v, attn_bias=attn_bias)
        if return_attn:
            attn = x.permute(0, 2, 1, 3) @ v.permute(0, 2, 3, 1)
            return attn
=======
        if exists(attn_mask):
            q, k, v = (
                q.transpose(1, 2),
                k.transpose(1, 2),
                v.transpose(1, 2),
            )
            # b n h d -> b h n d, h=self.heads, for our own impl of masked attention
            x = self.masked_mem_eff_attn(
                q,
                k,
                v,
                attn_bias=attn_bias,
                attn_mask=attn_mask,
                mask=None,
            )
        else:
            x = memory_efficient_attention(q, k, v, attn_bias=attn_bias)
>>>>>>> 4a0b9e44
        x = x.reshape([B, N, C])

        x = self.proj(x)
        x = self.proj_drop(x)
        return x<|MERGE_RESOLUTION|>--- conflicted
+++ resolved
@@ -61,20 +61,9 @@
         self.proj_drop = nn.Dropout(proj_drop)
         self.use_pytorch_attn = use_pytorch_attn
 
-<<<<<<< HEAD
-    def forward(self, x: Tensor, return_attn=False) -> Tensor:
-        B, N, C = x.shape
-        qkv = (
-            self.qkv(x)
-            .reshape(B, N, 3, self.num_heads, C // self.num_heads)
-            .permute(2, 0, 3, 1, 4)
-        )
-
-=======
     def forward(self, x: Tensor) -> Tensor:
         B, N, D = x.shape
         qkv = self.qkv(x).reshape(B, N, 3, self.num_heads, D // self.num_heads).permute(2, 0, 3, 1, 4)  # 3 b h n d
->>>>>>> 4a0b9e44
         q, k, v = qkv[0] * self.scale, qkv[1], qkv[2]
 
         if self.use_pytorch_attn:  # TODO: implement attn mask AND args to use pytorch attn
@@ -96,21 +85,11 @@
             x = (attn @ v).transpose(1, 2).reshape(B, N, D)
             x = self.proj(x)
         x = self.proj_drop(x)
-<<<<<<< HEAD
-
-        if return_attn:
-            return attn
-
-=======
         # b n d
->>>>>>> 4a0b9e44
         return x
 
 
 class MemEffAttention(Attention):
-<<<<<<< HEAD
-    def forward(self, x: Tensor, attn_bias=None, return_attn=False) -> Tensor:
-=======
     def masked_mem_eff_attn(
         self,
         query,
@@ -140,7 +119,6 @@
         return attn @ value
 
     def forward(self, x: Tensor, attn_bias=None, attn_mask=None) -> Tensor:
->>>>>>> 4a0b9e44
         if not XFORMERS_AVAILABLE:
             assert attn_bias is None, "xFormers is required for nested tensors usage"
             return super().forward(x, return_attn)
@@ -150,12 +128,6 @@
 
         q, k, v = unbind(qkv, 2)
 
-<<<<<<< HEAD
-        x = memory_efficient_attention(q, k, v, attn_bias=attn_bias)
-        if return_attn:
-            attn = x.permute(0, 2, 1, 3) @ v.permute(0, 2, 3, 1)
-            return attn
-=======
         if exists(attn_mask):
             q, k, v = (
                 q.transpose(1, 2),
@@ -173,7 +145,6 @@
             )
         else:
             x = memory_efficient_attention(q, k, v, attn_bias=attn_bias)
->>>>>>> 4a0b9e44
         x = x.reshape([B, N, C])
 
         x = self.proj(x)
