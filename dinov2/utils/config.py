--- conflicted
+++ resolved
@@ -54,11 +54,7 @@
     global logger
 
     if distributed.is_main_process():
-<<<<<<< HEAD
-        setup_logging(args=args, output=args.output_dir, level=logging.INFO)
-=======
         setup_logging(args=args, output=output_dir, level=logging.INFO)
->>>>>>> 92560e10
 
     logger = logging.getLogger("dinov2")
 
