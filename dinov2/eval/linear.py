--- conflicted
+++ resolved
@@ -621,9 +621,6 @@
     assert len(test_dataset_strs) == len(test_class_mapping_fpaths)
 
     train_transform = make_classification_train_transform()
-<<<<<<< HEAD
-    train_dataset = make_dataset(dataset_str=train_dataset_str, transform=train_transform)
-=======
     train_dataset = make_dataset(
         dataset_str=train_dataset_str,
         transform=train_transform,
@@ -632,7 +629,6 @@
     training_num_classes = len(torch.unique(torch.Tensor(train_dataset.get_targets().astype(int))))
     sampler_type = SamplerType.SHARDED_INFINITE
     # sampler_type = SamplerType.INFINITE
->>>>>>> 5da6093f
 
     # Determine number of classes
     targets = torch.tensor(train_dataset.get_targets(), dtype=torch.int64)
