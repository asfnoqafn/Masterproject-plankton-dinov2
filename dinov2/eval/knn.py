# Copyright (c) Meta Platforms, Inc. and affiliates.
#
# This source code is licensed under the Apache License, Version 2.0
# found in the LICENSE file in the root directory of this source tree.

import argparse
import json
import logging
import os
import re
import sys
from functools import partial
from typing import List, Optional

import numpy as np
import torch
from torch.nn.functional import one_hot, softmax

import dinov2.distributed as distributed
from dinov2.data import SamplerType, make_data_loader, make_dataset
from dinov2.data.transforms import make_classification_eval_transform
from dinov2.eval.metrics import AccuracyAveraging, build_topk_accuracy_metric
from dinov2.eval.setup import get_args_parser as get_setup_args_parser
from dinov2.eval.setup import setup_and_build_model
from dinov2.eval.utils import ModelWithNormalize, evaluate, extract_features

logger = logging.getLogger("dinov2")


def get_args_parser(
    description: Optional[str] = None,
    parents: Optional[List[argparse.ArgumentParser]] = None,
    add_help: bool = True,
):
    parents = parents or []
    setup_args_parser = get_setup_args_parser(parents=parents, add_help=False)
    parents = [setup_args_parser]
    parser = argparse.ArgumentParser(
        description=description,
        parents=parents,
        add_help=add_help,
    )
    parser.add_argument(
        "--train-dataset",
        dest="train_dataset_str",
        type=str,
        help="Training dataset",
    )
    parser.add_argument(
        "--val-dataset",
        dest="val_dataset_str",
        type=str,
        help="Validation dataset",
    )
    parser.add_argument(
        "--nb_knn",
        nargs="+",
        type=int,
        help="Number of NN to use. 20 is usually working the best.",
    )
    parser.add_argument(
        "--temperature",
        type=float,
        help="Temperature used in the voting coefficient",
    )
    parser.add_argument(
        "--gather-on-cpu",
        action="store_true",
        help="Whether to gather the train features on cpu, slower"
        "but useful to avoid OOM for large datasets (e.g. ImageNet22k).",
    )
    parser.add_argument(
        "--batch-size",
        type=int,
        help="Batch size.",
    )
    parser.add_argument(
        "--num-workers",
        type=int,
        default=4,
        help="Number of workers in DataLoader.",
    )
    parser.add_argument(
        "--n-per-class-list",
        nargs="+",
        type=int,
        help="Number to take per class",
    )
    parser.add_argument(
        "--n-tries",
        type=int,
        help="Number of tries",
    )
    parser.add_argument(
        "--run_name",
        type=str,
        help="Name for the wandb log",
        default="knn_run",
<<<<<<< HEAD
=======
    )
    parser.add_argument(
        "--num_nodes", type=int, default=1, help="Set number of nodes used."
>>>>>>> 2a67bf2e
    )
    parser.set_defaults(
        train_dataset_str="ImageNet:split=TRAIN",
        val_dataset_str="ImageNet:split=VAL",
        nb_knn=[10, 20, 100, 200],
        temperature=0.07,
        batch_size=256,
        n_per_class_list=[-1],
        n_tries=1,
    )
    return parser


class KnnModule(torch.nn.Module):
    """
    Gets knn of test features from all processes on a chunk of the train features

    Each rank gets a chunk of the train features as well as a chunk of the test features.
    In `compute_neighbors`, for each rank one after the other, its chunk of test features
    is sent to all devices, partial knns are computed with each chunk of train features
    then collated back on the original device.
    """

    def __init__(
        self, train_features, train_labels, nb_knn, T, device, num_classes=1000
    ):
        super().__init__()

        self.global_rank = distributed.get_global_rank()
        self.global_size = distributed.get_global_size()

        self.device = device
        self.train_features_rank_T = train_features.chunk(self.global_size)[
            self.global_rank
        ].T.to(self.device)
        self.candidates = (
            train_labels.chunk(self.global_size)[self.global_rank]
            .view(1, -1)
            .to(self.device)
        )

        self.nb_knn = nb_knn
        self.max_k = max(self.nb_knn)
        self.T = T
        self.num_classes = num_classes

    def _get_knn_sims_and_labels(self, similarity, train_labels):
        topk_sims, indices = similarity.topk(self.max_k, largest=True, sorted=True)
        neighbors_labels = torch.gather(train_labels, 1, indices)
        return topk_sims, neighbors_labels

    def _similarity_for_rank(self, features_rank, source_rank):
        # Send the features from `source_rank` to all ranks
        broadcast_shape = torch.tensor(features_rank.shape).to(self.device)
        torch.distributed.broadcast(broadcast_shape, source_rank)

        broadcasted = features_rank
        if self.global_rank != source_rank:
            broadcasted = torch.zeros(
                *broadcast_shape, dtype=features_rank.dtype, device=self.device
            )
        torch.distributed.broadcast(broadcasted, source_rank)

        # Compute the neighbors for `source_rank` among `train_features_rank_T`
        similarity_rank = torch.mm(broadcasted, self.train_features_rank_T)
        candidate_labels = self.candidates.expand(len(similarity_rank), -1)
        return self._get_knn_sims_and_labels(similarity_rank, candidate_labels)

    def _gather_all_knn_for_rank(self, topk_sims, neighbors_labels, target_rank):
        # Gather all neighbors for `target_rank`
        topk_sims_rank = retrieved_rank = None
        if self.global_rank == target_rank:
            topk_sims_rank = [
                torch.zeros_like(topk_sims) for _ in range(self.global_size)
            ]
            retrieved_rank = [
                torch.zeros_like(neighbors_labels) for _ in range(self.global_size)
            ]

        torch.distributed.gather(topk_sims, topk_sims_rank, dst=target_rank)
        torch.distributed.gather(neighbors_labels, retrieved_rank, dst=target_rank)

        if self.global_rank == target_rank:
            # Perform a second top-k on the k * global_size retrieved neighbors
            topk_sims_rank = torch.cat(topk_sims_rank, dim=1)
            retrieved_rank = torch.cat(retrieved_rank, dim=1)
            results = self._get_knn_sims_and_labels(topk_sims_rank, retrieved_rank)
            return results
        return None

    def compute_neighbors(self, features_rank):
        for rank in range(self.global_size):
            topk_sims, neighbors_labels = self._similarity_for_rank(features_rank, rank)
            results = self._gather_all_knn_for_rank(topk_sims, neighbors_labels, rank)
            if results is not None:
                topk_sims_rank, neighbors_labels_rank = results
        return topk_sims_rank, neighbors_labels_rank

    def forward(self, features_rank):
        """
        Compute the results on all values of `self.nb_knn` neighbors from the full `self.max_k`
        """
        assert all(k <= self.max_k for k in self.nb_knn)

        topk_sims, neighbors_labels = self.compute_neighbors(features_rank)
        batch_size = neighbors_labels.shape[0]
        topk_sims_transform = softmax(topk_sims / self.T, 1)
        matmul = torch.mul(
            one_hot(neighbors_labels, num_classes=self.num_classes),
            topk_sims_transform.view(batch_size, -1, 1),
        )
        probas_for_k = {k: torch.sum(matmul[:, :k, :], 1) for k in self.nb_knn}
        return probas_for_k


class DictKeysModule(torch.nn.Module):
    def __init__(self, keys):
        super().__init__()
        self.keys = keys

    def forward(self, features_dict, targets):
        for k in self.keys:
            features_dict = features_dict[k]
        return {"preds": features_dict, "target": targets}


def create_module_dict(
    *, module, n_per_class_list, n_tries, nb_knn, train_features, train_labels
):
    modules = {}
    mapping = create_class_indices_mapping(train_labels)
    for npc in n_per_class_list:
        if npc < 0:  # Only one try needed when using the full data
            full_module = module(
                train_features=train_features,
                train_labels=train_labels,
                nb_knn=nb_knn,
            )
            modules["full"] = ModuleDictWithForward({"1": full_module})
            continue
        all_tries = {}
        for t in range(n_tries):
            final_indices = filter_train(mapping, npc, seed=t)
            k_list = list(set(nb_knn + [npc]))
            k_list = sorted([el for el in k_list if el <= npc])
            all_tries[str(t)] = module(
                train_features=train_features[final_indices],
                train_labels=train_labels[final_indices],
                nb_knn=k_list,
            )
        modules[f"{npc} per class"] = ModuleDictWithForward(all_tries)

    return ModuleDictWithForward(modules)


def filter_train(mapping, n_per_class, seed):
    torch.manual_seed(seed)
    final_indices = []
    for k in mapping.keys():
        index = torch.randperm(len(mapping[k]))[:n_per_class]
        final_indices.append(mapping[k][index])
    return torch.cat(final_indices).squeeze()


def create_class_indices_mapping(labels):
    unique_labels, inverse = torch.unique(labels, return_inverse=True)
    mapping = {
        unique_labels[i]: (inverse == i).nonzero() for i in range(len(unique_labels))
    }
    return mapping


class ModuleDictWithForward(torch.nn.ModuleDict):
    def forward(self, *args, **kwargs):
        return {k: module(*args, **kwargs) for k, module in self._modules.items()}


def eval_knn(
    model,
    train_dataset,
    val_dataset,
    accuracy_averaging,
    nb_knn,
    temperature,
    batch_size,
    num_workers,
    gather_on_cpu,
    n_per_class_list=[-1],
    n_tries=1,
):
    model = ModelWithNormalize(model)

    logger.info("Extracting features for train set...")
    train_features, train_labels = extract_features(
        model, train_dataset, batch_size, num_workers, gather_on_cpu=gather_on_cpu
    )
    logger.info(f"Train features created, shape {train_features.shape}.")

    val_dataloader = make_data_loader(
        dataset=val_dataset,
        batch_size=batch_size,
        num_workers=num_workers,
        sampler_type=SamplerType.DISTRIBUTED,
        drop_last=False,
        shuffle=False,
        persistent_workers=True,
    )
    num_classes = int(train_labels.max() + 1)
    print("Train num_classes", num_classes)
    metric_collection = build_topk_accuracy_metric(
        accuracy_averaging, num_classes=num_classes
    )

    device = torch.cuda.current_device()
    partial_module = partial(
        KnnModule, T=temperature, device=device, num_classes=num_classes
    )
    knn_module_dict = create_module_dict(
        module=partial_module,
        n_per_class_list=n_per_class_list,
        n_tries=n_tries,
        nb_knn=nb_knn,
        train_features=train_features,
        train_labels=train_labels,
    )
    postprocessors, metrics = {}, {}
    for n_per_class, knn_module in knn_module_dict.items():
        for t, knn_try in knn_module.items():
            postprocessors = {
                **postprocessors,
                **{
                    (n_per_class, t, k): DictKeysModule([n_per_class, t, k])
                    for k in knn_try.nb_knn
                },
            }
            metrics = {
                **metrics,
                **{
                    (n_per_class, t, k): metric_collection.clone()
                    for k in knn_try.nb_knn
                },
            }
    model_with_knn = torch.nn.Sequential(model, knn_module_dict)

    # ============ evaluation ... ============
    logger.info("Start the k-NN classification.")
    _, results_dict = evaluate(
        model_with_knn,
        val_dataloader,
        postprocessors,
        metrics,
        device,
    )

    # Averaging the results over the n tries for each value of n_per_class
    for n_per_class, knn_module in knn_module_dict.items():
        first_try = list(knn_module.keys())[0]
        k_list = knn_module[first_try].nb_knn
        for k in k_list:
            keys = results_dict[
                (n_per_class, first_try, k)
            ].keys()  # keys are e.g. `top-1` and `top-5`
            results_dict[(n_per_class, k)] = {
                key: torch.mean(
                    torch.stack(
                        [
                            results_dict[(n_per_class, t, k)][key]
                            for t in knn_module.keys()
                        ]
                    )
                )
                for key in keys
                if "confmat" not in key
            }
            if "confmat" in keys:
                results_dict[(n_per_class, k)]["confmat"] = torch.sum(
                    torch.stack(
                        [
                            results_dict[(n_per_class, t, k)]["confmat"]
                            for t in knn_module.keys()
                        ]
                    ),
                    dim=0,
                )

            for t in knn_module.keys():
                del results_dict[(n_per_class, t, k)]

    return results_dict


def eval_knn_with_model(
    model,
    output_dir,
    train_dataset_str="ImageNet:split=TRAIN",
    val_dataset_str="ImageNet:split=VAL",
    nb_knn=(10, 20, 100, 200),
    temperature=0.07,
    autocast_dtype=torch.float,
    accuracy_averaging=AccuracyAveraging.MEAN_ACCURACY,
    transform=None,
    gather_on_cpu=False,
    batch_size=256,
    num_workers=5,
    n_per_class_list=[-1],
    n_tries=1,
):
    transform = transform or make_classification_eval_transform()

    train_dataset = make_dataset(
        dataset_str=train_dataset_str,
        transform=transform,
    )
    val_dataset = make_dataset(
        dataset_str=val_dataset_str,
        transform=transform,
    )

    with torch.cuda.amp.autocast(dtype=autocast_dtype):
        results_dict_knn = eval_knn(
            model=model,
            train_dataset=train_dataset,
            val_dataset=val_dataset,
            accuracy_averaging=accuracy_averaging,
            nb_knn=nb_knn,
            temperature=temperature,
            batch_size=batch_size,
            num_workers=num_workers,
            gather_on_cpu=gather_on_cpu,
            n_per_class_list=n_per_class_list,
            n_tries=n_tries,
        )

    results_dict, confmats_dict = {}, {}
    if distributed.is_main_process():
        for knn_ in results_dict_knn.keys():
            metric_log_msg = f"KNN {knn_[1]} classifier result: "
            for metric_name in results_dict_knn[knn_].keys():
<<<<<<< HEAD
                metric_val = results_dict_knn[knn_][metric_name].item()
                results_dict[f"{knn_} {metric_name}"] = metric_val

                metric_log_msg += f"{metric_name}: {metric_val:.4f} "
            logger.info(metric_log_msg)
=======
                metric_val = results_dict_knn[knn_][metric_name]
                if "confmat" in metric_name:
                    metric_val = metric_val.cpu()
                    confmats_dict[knn_] = np.array(metric_val, dtype=np.uint)
                else:
                    metric_val = metric_val.item()
                    results_dict[f"{knn_} {metric_name}"] = metric_val
                    metric_log_msg += f"{metric_name}: {metric_val:.4f} "
                if "confmat" not in metric_name:
                    logger.info(metric_log_msg)
>>>>>>> 2a67bf2e

    # save in ckpt dir
    metrics_file_path = os.path.join(output_dir, "results_eval_knn.json")
    with open(metrics_file_path, "a") as f:
        for k, v in results_dict.items():
            f.write(json.dumps({k: v}) + "\n")

    confmat_file_path = os.path.join(output_dir, "confmats_knn")
    os.makedirs(confmat_file_path, exist_ok=True)
    np.save(confmat_file_path + ".npy", confmats_dict)
    for k, v in confmats_dict.items():
        knn_nb = re.search("[0-9]+", str(k))
        if knn_nb:
            knn_nb = knn_nb.group(0)
        else:
            knn_nb = k
        np.save(os.path.join(confmat_file_path, f"knn_{knn_nb}"), v)

    if distributed.is_enabled():
        torch.distributed.barrier()
    return results_dict


# @record
def main(args):
    model, autocast_dtype = setup_and_build_model(args, do_eval=True)

    print("args.output_dir", args.output_dir)
    eval_knn_with_model(
        model=model,
        output_dir=args.output_dir_ckpt,
        train_dataset_str=args.train_dataset_str,
        val_dataset_str=args.val_dataset_str,
        nb_knn=args.nb_knn,
        temperature=args.temperature,
        autocast_dtype=autocast_dtype,
        accuracy_averaging=AccuracyAveraging.MEAN_ACCURACY,
        transform=None,
        gather_on_cpu=args.gather_on_cpu,
        batch_size=args.batch_size,
        num_workers=args.num_workers,
        n_per_class_list=args.n_per_class_list,
        n_tries=args.n_tries,
    )
    return 0


if __name__ == "__main__":
    description = "DINOv2 k-NN evaluation"
    args_parser = get_args_parser(description=description)
    args = args_parser.parse_args()
    sys.exit(main(args))<|MERGE_RESOLUTION|>--- conflicted
+++ resolved
@@ -96,12 +96,9 @@
         type=str,
         help="Name for the wandb log",
         default="knn_run",
-<<<<<<< HEAD
-=======
     )
     parser.add_argument(
         "--num_nodes", type=int, default=1, help="Set number of nodes used."
->>>>>>> 2a67bf2e
     )
     parser.set_defaults(
         train_dataset_str="ImageNet:split=TRAIN",
@@ -440,13 +437,6 @@
         for knn_ in results_dict_knn.keys():
             metric_log_msg = f"KNN {knn_[1]} classifier result: "
             for metric_name in results_dict_knn[knn_].keys():
-<<<<<<< HEAD
-                metric_val = results_dict_knn[knn_][metric_name].item()
-                results_dict[f"{knn_} {metric_name}"] = metric_val
-
-                metric_log_msg += f"{metric_name}: {metric_val:.4f} "
-            logger.info(metric_log_msg)
-=======
                 metric_val = results_dict_knn[knn_][metric_name]
                 if "confmat" in metric_name:
                     metric_val = metric_val.cpu()
@@ -457,7 +447,6 @@
                     metric_log_msg += f"{metric_name}: {metric_val:.4f} "
                 if "confmat" not in metric_name:
                     logger.info(metric_log_msg)
->>>>>>> 2a67bf2e
 
     # save in ckpt dir
     metrics_file_path = os.path.join(output_dir, "results_eval_knn.json")
