# Copyright (c) Meta Platforms, Inc. and affiliates.
#
# This source code is licensed under the Apache License, Version 2.0
# found in the LICENSE file in the root directory of this source tree.

import argparse
import json
import logging
import os
import re
import sys
from functools import partial
from typing import List, Optional

import numpy as np
import torch
from torch.nn.functional import one_hot, softmax

import dinov2.distributed as distributed
from dinov2.data import (
    SamplerType,
    make_data_loader,
    make_dataset,
)
from dinov2.data.transforms import (
    make_classification_eval_transform,
)
from dinov2.eval.metrics import (
    AccuracyAveraging,
    build_topk_accuracy_metric,
)
from dinov2.eval.setup import (
    get_args_parser as get_setup_args_parser,
)
from dinov2.eval.setup import setup_and_build_model
from dinov2.eval.utils import (
    ModelWithNormalize,
    evaluate,
    extract_features,
)

logger = logging.getLogger("dinov2")


def get_args_parser(
    description: Optional[str] = None,
    parents: Optional[List[argparse.ArgumentParser]] = None,
    add_help: bool = True,
):
    parents = parents or []
    setup_args_parser = get_setup_args_parser(parents=parents, add_help=False)
    parents = [setup_args_parser]
    parser = argparse.ArgumentParser(
        description=description,
        parents=parents,
        add_help=add_help,
    )
    parser.add_argument(
        "--train-dataset",
        dest="train_dataset_str",
        type=str,
        help="Training dataset",
    )
    parser.add_argument(
        "--val-dataset",
        dest="val_dataset_str",
        type=str,
        help="Validation dataset",
    )
    parser.add_argument(
        "--nb_knn",
        nargs="+",
        type=int,
        help="Number of NN to use. 20 is usually working the best.",
    )
    parser.add_argument(
        "--temperature",
        type=float,
        help="Temperature used in the voting coefficient",
    )
    parser.add_argument(
        "--gather-on-cpu",
        action="store_true",
        help="Whether to gather the train features on cpu, slower"
        "but useful to avoid OOM for large datasets (e.g. ImageNet22k).",
    )
    parser.add_argument(
        "--batch-size",
        type=int,
        help="Batch size.",
    )
    parser.add_argument(
        "--num-workers",
        type=int,
        default=4,
        help="Number of workers in DataLoader.",
    )
    parser.add_argument(
        "--n-per-class-list",
        nargs="+",
        type=int,
        help="Number to take per class",
    )
    parser.add_argument(
        "--n-tries",
        type=int,
        help="Number of tries",
    )
    parser.add_argument(
        "--run_name",
        type=str,
        help="Name for the wandb log",
        default="knn_run",
    )
    parser.add_argument(
<<<<<<< HEAD
        "--num_nodes", type=int, default=1, help="Set number of nodes used."
=======
        "--num_nodes",
        type=int,
        default=1,
        help="Set number of nodes used.",
>>>>>>> 4a0b9e44
    )
    parser.set_defaults(
        train_dataset_str="ImageNet:split=TRAIN",
        val_dataset_str="ImageNet:split=VAL",
        nb_knn=[10, 20, 100, 200],
        temperature=0.07,
        batch_size=256,
        n_per_class_list=[-1],
        n_tries=1,
    )
    return parser


class KnnModule(torch.nn.Module):
    """
    Gets knn of test features from all processes on a chunk of the train features

    Each rank gets a chunk of the train features as well as a chunk of the test features.
    In `compute_neighbors`, for each rank one after the other, its chunk of test features
    is sent to all devices, partial knns are computed with each chunk of train features
    then collated back on the original device.
    """

    def __init__(
        self,
        train_features,
        train_labels,
        nb_knn,
        T,
        device,
        num_classes=1000,
    ):
        super().__init__()

        self.global_rank = distributed.get_global_rank()
        self.global_size = distributed.get_global_size()

        self.device = device
        self.train_features_rank_T = train_features.chunk(self.global_size)[self.global_rank].T.to(self.device)
        self.candidates = train_labels.chunk(self.global_size)[self.global_rank].view(1, -1).to(self.device)

        self.nb_knn = nb_knn
        self.max_k = max(self.nb_knn)
        self.T = T
        self.num_classes = num_classes

    def _get_knn_sims_and_labels(self, similarity, train_labels):
        topk_sims, indices = similarity.topk(self.max_k, largest=True, sorted=True)
        neighbors_labels = torch.gather(train_labels, 1, indices)
        return topk_sims, neighbors_labels

    def _similarity_for_rank(self, features_rank, source_rank):
        # Send the features from `source_rank` to all ranks
        broadcast_shape = torch.tensor(features_rank.shape).to(self.device)
        torch.distributed.broadcast(broadcast_shape, source_rank)

        broadcasted = features_rank
        if self.global_rank != source_rank:
            broadcasted = torch.zeros(
                *broadcast_shape,
                dtype=features_rank.dtype,
                device=self.device,
            )
        torch.distributed.broadcast(broadcasted, source_rank)

        # Compute the neighbors for `source_rank` among `train_features_rank_T`
        similarity_rank = torch.mm(broadcasted, self.train_features_rank_T)
        candidate_labels = self.candidates.expand(len(similarity_rank), -1)
        return self._get_knn_sims_and_labels(similarity_rank, candidate_labels)

    def _gather_all_knn_for_rank(self, topk_sims, neighbors_labels, target_rank):
        # Gather all neighbors for `target_rank`
        topk_sims_rank = retrieved_rank = None
        if self.global_rank == target_rank:
            topk_sims_rank = [torch.zeros_like(topk_sims) for _ in range(self.global_size)]
            retrieved_rank = [torch.zeros_like(neighbors_labels) for _ in range(self.global_size)]

        torch.distributed.gather(topk_sims, topk_sims_rank, dst=target_rank)
        torch.distributed.gather(
            neighbors_labels,
            retrieved_rank,
            dst=target_rank,
        )

        if self.global_rank == target_rank:
            # Perform a second top-k on the k * global_size retrieved neighbors
            topk_sims_rank = torch.cat(topk_sims_rank, dim=1)
            retrieved_rank = torch.cat(retrieved_rank, dim=1)
            results = self._get_knn_sims_and_labels(topk_sims_rank, retrieved_rank)
            return results
        return None

    def compute_neighbors(self, features_rank):
        for rank in range(self.global_size):
            topk_sims, neighbors_labels = self._similarity_for_rank(features_rank, rank)
            results = self._gather_all_knn_for_rank(topk_sims, neighbors_labels, rank)
            if results is not None:
                topk_sims_rank, neighbors_labels_rank = results
        return topk_sims_rank, neighbors_labels_rank

    def forward(self, features_rank):
        """
        Compute the results on all values of `self.nb_knn` neighbors from the full `self.max_k`
        """
        assert all(k <= self.max_k for k in self.nb_knn)

        topk_sims, neighbors_labels = self.compute_neighbors(features_rank)
        batch_size = neighbors_labels.shape[0]
        topk_sims_transform = softmax(topk_sims / self.T, 1)
        matmul = torch.mul(
            one_hot(
                neighbors_labels,
                num_classes=self.num_classes,
            ),
            topk_sims_transform.view(batch_size, -1, 1),
        )
        probas_for_k = {k: torch.sum(matmul[:, :k, :], 1) for k in self.nb_knn}
        return probas_for_k


class DictKeysModule(torch.nn.Module):
    def __init__(self, keys):
        super().__init__()
        self.keys = keys

    def forward(self, features_dict, targets):
        for k in self.keys:
            features_dict = features_dict[k]
        return {"preds": features_dict, "target": targets}


def create_module_dict(
    *,
    module,
    n_per_class_list,
    n_tries,
    nb_knn,
    train_features,
    train_labels,
):
    modules = {}
    mapping = create_class_indices_mapping(train_labels)
    for npc in n_per_class_list:
        if npc < 0:  # Only one try needed when using the full data
            full_module = module(
                train_features=train_features,
                train_labels=train_labels,
                nb_knn=nb_knn,
            )
            modules["full"] = ModuleDictWithForward({"1": full_module})
            continue
        all_tries = {}
        for t in range(n_tries):
            final_indices = filter_train(mapping, npc, seed=t)
            k_list = list(set(nb_knn + [npc]))
            k_list = sorted([el for el in k_list if el <= npc])
            all_tries[str(t)] = module(
                train_features=train_features[final_indices],
                train_labels=train_labels[final_indices],
                nb_knn=k_list,
            )
        modules[f"{npc} per class"] = ModuleDictWithForward(all_tries)

    return ModuleDictWithForward(modules)


def filter_train(mapping, n_per_class, seed):
    torch.manual_seed(seed)
    final_indices = []
    for k in mapping.keys():
        index = torch.randperm(len(mapping[k]))[:n_per_class]
        final_indices.append(mapping[k][index])
    return torch.cat(final_indices).squeeze()


def create_class_indices_mapping(labels):
    unique_labels, inverse = torch.unique(labels, return_inverse=True)
    mapping = {unique_labels[i]: (inverse == i).nonzero() for i in range(len(unique_labels))}
    return mapping


class ModuleDictWithForward(torch.nn.ModuleDict):
    def forward(self, *args, **kwargs):
        return {k: module(*args, **kwargs) for k, module in self._modules.items()}


def eval_knn(
    model,
    train_dataset,
    val_dataset,
    accuracy_averaging,
    nb_knn,
    temperature,
    batch_size,
    num_workers,
    gather_on_cpu,
    n_per_class_list=[-1],
    n_tries=1,
):
    model = ModelWithNormalize(model)

    logger.info("Extracting features for train set...")
    train_features, train_labels = extract_features(
        model,
        train_dataset,
        batch_size,
        num_workers,
        gather_on_cpu=gather_on_cpu,
    )
    logger.info(f"Train features created, shape {train_features.shape}.")

    val_dataloader = make_data_loader(
        dataset=val_dataset,
        batch_size=batch_size,
        num_workers=num_workers,
        sampler_type=SamplerType.DISTRIBUTED,
        drop_last=False,
        shuffle=False,
        persistent_workers=True,
    )
    num_classes = int(train_labels.max() + 1)
    print("Train num_classes", num_classes)
    metric_collection = build_topk_accuracy_metric(accuracy_averaging, num_classes=num_classes)

    device = torch.cuda.current_device()
    partial_module = partial(
        KnnModule,
        T=temperature,
        device=device,
        num_classes=num_classes,
    )
    knn_module_dict = create_module_dict(
        module=partial_module,
        n_per_class_list=n_per_class_list,
        n_tries=n_tries,
        nb_knn=nb_knn,
        train_features=train_features,
        train_labels=train_labels,
    )
    postprocessors, metrics = {}, {}
    for n_per_class, knn_module in knn_module_dict.items():
        for t, knn_try in knn_module.items():
            postprocessors = {
                **postprocessors,
                **{(n_per_class, t, k): DictKeysModule([n_per_class, t, k]) for k in knn_try.nb_knn},
            }
            metrics = {
                **metrics,
                **{
                    (
                        n_per_class,
                        t,
                        k,
                    ): metric_collection.clone()
                    for k in knn_try.nb_knn
                },
            }
    model_with_knn = torch.nn.Sequential(model, knn_module_dict)

    # ============ evaluation ... ============
    logger.info("Start the k-NN classification.")
    _, results_dict = evaluate(
        model_with_knn,
        val_dataloader,
        postprocessors,
        metrics,
        device,
    )

    # Averaging the results over the n tries for each value of n_per_class
    for n_per_class, knn_module in knn_module_dict.items():
        first_try = list(knn_module.keys())[0]
        k_list = knn_module[first_try].nb_knn
        for k in k_list:
            keys = results_dict[(n_per_class, first_try, k)].keys()  # keys are e.g. `top-1` and `top-5`
            results_dict[(n_per_class, k)] = {
                key: torch.mean(torch.stack([results_dict[(n_per_class, t, k)][key] for t in knn_module.keys()]))
                for key in keys
                if "confmat" not in key
            }
            if "confmat" in keys:
                results_dict[(n_per_class, k)]["confmat"] = torch.sum(
<<<<<<< HEAD
                    torch.stack(
                        [
                            results_dict[(n_per_class, t, k)]["confmat"]
                            for t in knn_module.keys()
                        ]
                    ),
=======
                    torch.stack([results_dict[(n_per_class, t, k)]["confmat"] for t in knn_module.keys()]),
>>>>>>> 4a0b9e44
                    dim=0,
                )

            for t in knn_module.keys():
                del results_dict[(n_per_class, t, k)]

    return results_dict


def eval_knn_with_model(
    model,
    output_dir,
    train_dataset_str="ImageNet:split=TRAIN",
    val_dataset_str="ImageNet:split=VAL",
    nb_knn=(10, 20, 100, 200),
    temperature=0.07,
    autocast_dtype=torch.float,
    accuracy_averaging=AccuracyAveraging.MEAN_ACCURACY,
    transform=None,
    gather_on_cpu=False,
    batch_size=256,
    num_workers=5,
    n_per_class_list=[-1],
    n_tries=1,
):
    transform = transform or make_classification_eval_transform()

    train_dataset = make_dataset(
        dataset_str=train_dataset_str,
        transform=transform,
    )
    val_dataset = make_dataset(
        dataset_str=val_dataset_str,
        transform=transform,
    )

    with torch.cuda.amp.autocast(dtype=autocast_dtype):
        results_dict_knn = eval_knn(
            model=model,
            train_dataset=train_dataset,
            val_dataset=val_dataset,
            accuracy_averaging=accuracy_averaging,
            nb_knn=nb_knn,
            temperature=temperature,
            batch_size=batch_size,
            num_workers=num_workers,
            gather_on_cpu=gather_on_cpu,
            n_per_class_list=n_per_class_list,
            n_tries=n_tries,
        )

    results_dict, confmats_dict = {}, {}
    if distributed.is_main_process():
        for knn_ in results_dict_knn.keys():
            metric_log_msg = f"KNN {knn_[1]} classifier result: "
            for metric_name in results_dict_knn[knn_].keys():
                metric_val = results_dict_knn[knn_][metric_name]
                if "confmat" in metric_name:
                    metric_val = metric_val.cpu()
                    confmats_dict[knn_] = np.array(metric_val, dtype=np.uint)
                else:
                    metric_val = metric_val.item()
                    results_dict[f"{knn_} {metric_name}"] = metric_val
                    metric_log_msg += f"{metric_name}: {metric_val:.4f} "
                if "confmat" not in metric_name:
                    logger.info(metric_log_msg)

    # save in ckpt dir
    metrics_file_path = os.path.join(output_dir, "results_eval_knn.json")
    with open(metrics_file_path, "a") as f:
        for k, v in results_dict.items():
            f.write(json.dumps({k: v}) + "\n")

    confmat_file_path = os.path.join(output_dir, "confmats_knn")
    os.makedirs(confmat_file_path, exist_ok=True)
    np.save(confmat_file_path + ".npy", confmats_dict)
    for k, v in confmats_dict.items():
        knn_nb = re.search("[0-9]+", str(k))
        if knn_nb:
            knn_nb = knn_nb.group(0)
        else:
            knn_nb = k
<<<<<<< HEAD
        np.save(os.path.join(confmat_file_path, f"knn_{knn_nb}"), v)
=======
        np.save(
            os.path.join(confmat_file_path, f"knn_{knn_nb}"),
            v,
        )
>>>>>>> 4a0b9e44

    if distributed.is_enabled():
        torch.distributed.barrier()
    return results_dict


# @record
def main(args):
    model, autocast_dtype = setup_and_build_model(args, do_eval=True)

    print("args.output_dir", args.output_dir)
    eval_knn_with_model(
        model=model,
        output_dir=args.output_dir_ckpt,
        train_dataset_str=args.train_dataset_str,
        val_dataset_str=args.val_dataset_str,
        nb_knn=args.nb_knn,
        temperature=args.temperature,
        autocast_dtype=autocast_dtype,
        accuracy_averaging=AccuracyAveraging.MEAN_ACCURACY,
        transform=None,
        gather_on_cpu=args.gather_on_cpu,
        batch_size=args.batch_size,
        num_workers=args.num_workers,
        n_per_class_list=args.n_per_class_list,
        n_tries=args.n_tries,
    )
    return 0


if __name__ == "__main__":
    description = "DINOv2 k-NN evaluation"
    args_parser = get_args_parser(description=description)
    args = args_parser.parse_args()
    sys.exit(main(args))<|MERGE_RESOLUTION|>--- conflicted
+++ resolved
@@ -113,14 +113,10 @@
         default="knn_run",
     )
     parser.add_argument(
-<<<<<<< HEAD
-        "--num_nodes", type=int, default=1, help="Set number of nodes used."
-=======
         "--num_nodes",
         type=int,
         default=1,
         help="Set number of nodes used.",
->>>>>>> 4a0b9e44
     )
     parser.set_defaults(
         train_dataset_str="ImageNet:split=TRAIN",
@@ -403,16 +399,7 @@
             }
             if "confmat" in keys:
                 results_dict[(n_per_class, k)]["confmat"] = torch.sum(
-<<<<<<< HEAD
-                    torch.stack(
-                        [
-                            results_dict[(n_per_class, t, k)]["confmat"]
-                            for t in knn_module.keys()
-                        ]
-                    ),
-=======
                     torch.stack([results_dict[(n_per_class, t, k)]["confmat"] for t in knn_module.keys()]),
->>>>>>> 4a0b9e44
                     dim=0,
                 )
 
@@ -495,14 +482,10 @@
             knn_nb = knn_nb.group(0)
         else:
             knn_nb = k
-<<<<<<< HEAD
-        np.save(os.path.join(confmat_file_path, f"knn_{knn_nb}"), v)
-=======
         np.save(
             os.path.join(confmat_file_path, f"knn_{knn_nb}"),
             v,
         )
->>>>>>> 4a0b9e44
 
     if distributed.is_enabled():
         torch.distributed.barrier()
